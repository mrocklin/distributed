--- conflicted
+++ resolved
@@ -495,19 +495,14 @@
     @gen.coroutine
     def close(self):
         self.listener.stop()
-<<<<<<< HEAD
-
-        yield [comm.close() for comm in self._comms]
-
-=======
+
         for i in range(20):  # let comms close naturally for a second
             if not self._comms:
                 break
             else:
                 yield gen.sleep(0.05)
-        for comm in self._comms:
-            comm.close()
->>>>>>> 7a76a774
+        yield [comm.close() for comm in self._comms]  # then forcefully close
+
         for cb in self._ongoing_coroutines:
             cb.cancel()
         for i in range(10):
