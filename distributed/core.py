--- conflicted
+++ resolved
@@ -447,12 +447,8 @@
     def __del__(self):
         if self.status != 'closed':
             rpc.active -= 1
-<<<<<<< HEAD
+            self.status = 'closed'
             n_open = sum(not comm.closed() for comm in self.comms)
-=======
-            self.status = 'closed'
-            n_open = sum(not stream.closed() for stream in self.streams)
->>>>>>> 6a03e045
             if n_open:
                 logger.warn("rpc object %s deleted with %d open comms",
                             self, n_open)
