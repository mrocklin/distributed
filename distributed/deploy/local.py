--- conflicted
+++ resolved
@@ -283,11 +283,6 @@
             kwargs["quiet"] = True
         else:
             W = Worker
-<<<<<<< HEAD
-        w = yield W(self.scheduler.address, loop=self.loop,
-              death_timeout=death_timeout,
-              silence_logs=self.silence_logs, **kwargs)
-=======
 
         w = yield W(
             self.scheduler.address,
@@ -296,7 +291,6 @@
             silence_logs=self.silence_logs,
             **kwargs
         )
->>>>>>> cb6ed575
 
         self.workers.append(w)
 
