--- conflicted
+++ resolved
@@ -165,13 +165,8 @@
         try:
             w = W(self.scheduler.address, loop=self.loop,
                   silence_logs=self.silence_logs, **kwargs)
-<<<<<<< HEAD
             yield w._start()
         except Exception as e:
-=======
-            yield w._start(port)
-        except Exception:
->>>>>>> 432a315c
             raise
 
         self.workers.append(w)
