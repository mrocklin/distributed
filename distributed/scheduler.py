--- conflicted
+++ resolved
@@ -2551,12 +2551,6 @@
                 write(stream, {'op': 'close'})
                 close(stream)
 
-<<<<<<< HEAD
-            if response['keys']:
-                raise gen.Return(response['keys'])
-            else:
-                return  # tornado doesn't like raising []
-=======
             if self.counters:
                 self.counters['stolen-keys'].add(len(response['keys']))
 
@@ -2565,7 +2559,6 @@
             else:
                 return  # tornado burns cpu when returning empty lists
 
->>>>>>> bf8e9fe1
         except gen.Return:
             raise
         except Exception as e:
