from __future__ import print_function, division, absolute_import

import pytest

from tornado import gen

from dask import do
from distributed.core import read
from distributed.executor import _wait
from distributed.diagnostics.progress_stream import (progress_quads,
<<<<<<< HEAD
        progress_stream, progress_wedge)
=======
        nbytes_bar, progress_stream)
>>>>>>> c567e2b8
from distributed.utils_test import inc, div, dec, gen_cluster
from distributed.worker import dumps_task
from time import time, sleep

def test_progress_quads():
    msg = {'all': {'inc': 5, 'dec': 1},
           'memory': {'inc': 2, 'dec': 0},
           'erred': {'inc': 0, 'dec': 1},
           'released': {'inc': 1, 'dec': 0}}

    d = progress_quads(msg)
    assert d['name'] == ['inc', 'dec']
    assert d['all'] == [5, 1]
    assert d['memory'] == [2, 0]
    assert d['fraction'] == ['3 / 5', '0 / 1']
    assert d['erred'] == [0, 1]
    assert d['released'] == [1, 0]
    assert d['released_right'] == [1/5, 0]
    assert d['memory_right'] == [3 / 5, 0]
    assert d['erred_left'] == [1, 0]


def test_progress_annular_wedge():
    msg = {'all': {'inc': 4, 'dec': 2, 'add': 1},
           'memory': {'inc': 2, 'dec': 0, 'add': 0},
           'erred': {'inc': 0, 'dec': 1, 'add': 0},
           'released': {'inc': 1, 'dec': 0, 'add': 1}}
    expected = {'x': [0, 1, 2],
                'y': [0, 0, 0],
                'lower-y': [-.53, -.45, -.53],
                'name': ['inc', 'dec', 'add'],
                'all': [4, 2, 1],
                'memory': [2, 0, 0],
                'released': [1, 0, 1],
                'erred': [0, 1, 0],
                'done': [3, 1, 1],
                'released-angle': [0.0, 90.0, 90.001],
                'memory-angle': [180.0, 90.0, 90.001],  # start at 90 go clockwise
                'erred-angle': [180.0, 270.0, 90.001]}

    result = progress_wedge(msg)
    assert result == expected


@gen_cluster(executor=True, timeout=None)
def test_progress_stream(e, s, a, b):
    futures = e.map(div, [1] * 10, range(10))

    x = 1
    for i in range(5):
        x = do(inc)(x)
    future = e.compute(x)

    yield _wait(futures + [future])

    stream = yield progress_stream(s.address, interval=0.010)
    msg = yield read(stream)
    nbytes = msg.pop('nbytes')
    assert msg == {'all': {'div': 10, 'inc': 5, 'finalize': 1},
                   'erred': {'div': 1},
                   'memory': {'div': 9, 'finalize': 1},
                   'released': {'inc': 5}}
    assert set(nbytes) == set(msg['all'])
    assert all(v > 0 for v in nbytes.values())

    d = progress_quads(msg)

    assert d == {'name': ['div', 'inc', 'finalize'],
                 'all': [10, 5, 1],
                 'memory': [9, 0, 1],
                 'memory_right': [0.9, 1, 1],
                 'fraction': ['9 / 10', '5 / 5', '1 / 1'],
                 'erred': [1, 0, 0],
                 'erred_left': [0.9, 1, 1],
                 'released': [0, 5, 0],
                 'released_right': [0, 1, 0],
                 'top': [0.7, 1.7, 2.7],
                 'center': [0.5, 1.5, 2.5],
                 'bottom': [0.3, 1.3, 2.3]}

    stream.close()


def test_nbytes_bar():
    nbytes = {'inc': 1000, 'dec': 3000}
    expected = {'name': ['dec', 'inc'],
                'left': [0, 0.75],
                'center': [0.375, 0.875],
                'right': [0.75, 1.0],
                'percent': [75, 25],
                'MB': [0.003, 0.001],
                'text': ['dec', 'inc']}

    result = nbytes_bar(nbytes)
    color = result.pop('color')
    assert len(set(color)) == 2
    assert result == expected<|MERGE_RESOLUTION|>--- conflicted
+++ resolved
@@ -8,11 +8,7 @@
 from distributed.core import read
 from distributed.executor import _wait
 from distributed.diagnostics.progress_stream import (progress_quads,
-<<<<<<< HEAD
-        progress_stream, progress_wedge)
-=======
-        nbytes_bar, progress_stream)
->>>>>>> c567e2b8
+        nbytes_bar, progress_stream, progress_wedge)
 from distributed.utils_test import inc, div, dec, gen_cluster
 from distributed.worker import dumps_task
 from time import time, sleep
