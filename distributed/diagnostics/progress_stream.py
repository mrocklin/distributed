from __future__ import print_function, division, absolute_import

import logging

from toolz import valmap, merge
from tornado import gen

from .progress import AllProgress

from ..core import connect, write, coerce_to_address
from ..scheduler import Scheduler
from ..worker import dumps_function


logger = logging.getLogger(__name__)


def counts(scheduler, allprogress):
    return merge({'all': valmap(len, allprogress.all),
                  'nbytes': allprogress.nbytes},
                 {state: valmap(len, allprogress.state[state])
                     for state in ['memory', 'erred', 'released']})


@gen.coroutine
def progress_stream(address, interval):
    """ Open a TCP connection to scheduler, receive progress messages

    The messages coming back are dicts containing counts of key groups::

        {'inc': {'all': 5, 'memory': 2, 'erred': 0, 'released': 1},
         'dec': {'all': 1, 'memory': 0, 'erred': 0, 'released': 0}}

    Parameters
    ----------
    address: address of scheduler
    interval: time between batches, in seconds

    Examples
    --------
    >>> stream = yield eventstream('127.0.0.1:8786', 0.100)  # doctest: +SKIP
    >>> print(yield read(stream))  # doctest: +SKIP
    """
    ip, port = coerce_to_address(address, out=tuple)
    stream = yield connect(ip, port)
    yield write(stream, {'op': 'feed',
                         'setup': dumps_function(AllProgress),
                         'function': dumps_function(counts),
                         'interval': interval,
                         'teardown': dumps_function(Scheduler.remove_plugin)})
    raise gen.Return(stream)


def nbytes_bar(nbytes):
    """ Convert nbytes message into rectangle placements

    >>> nbytes_bar({'inc': 1000, 'dec': 3000}) # doctest: +NORMALIZE_WHITESPACE
    {'names': ['dec', 'inc'],
     'left': [0, 0.75],
     'center': [0.375, 0.875],
     'right': [0.75, 1.0]}
    """
    total = sum(nbytes.values())
    names = sorted(nbytes)

    d = {'name': [],
         'text': [],
         'left': [],
         'right': [],
         'center': [],
         'color': [],
         'percent': [],
         'MB': []}
    right = 0
    for name in names:
        left = right
        right = nbytes[name] / total + left
        center = (right + left) / 2
        d['MB'].append(nbytes[name] / 1000000)
        d['percent'].append(round(nbytes[name] / total * 100, 2))
        d['left'].append(left)
        d['right'].append(right)
        d['center'].append(center)
        d['color'].append(task_stream_palette[incrementing_index(name)])
        d['name'].append(name)
        if right - left > 0.1:
            d['text'].append(name)
        else:
            d['text'].append('')

    return d


def progress_quads(msg):
    """

    Consumes messages like the following::

          {'all': {'inc': 5, 'dec': 1},
           'memory': {'inc': 2, 'dec': 0},
           'erred': {'inc': 0, 'dec': 1},
           'released': {'inc': 1, 'dec': 0}}

    """
    names = sorted(msg['all'], key=msg['all'].get, reverse=True)
    d = {k: [v.get(name, 0) for name in names] for k, v in msg.items()}
    d['name'] = names
    d['top'] = [i + 0.7 for i in range(len(names))]
    d['center'] = [i + 0.5 for i in range(len(names))]
    d['bottom'] = [i + 0.3 for i in range(len(names))]
    d['released_right'] = [r / a for r, a in zip(d['released'], d['all'])]
    d['memory_right'] = [(r + im) / a for r, im, a in
            zip(d['released'], d['memory'], d['all'])]
    d['fraction'] = ['%d / %d' % (im + r, a)
                   for im, r, a in zip(d['memory'], d['released'], d['all'])]
    d['erred_left'] = [1 - e / a for e, a in zip(d['erred'], d['all'])]
    return d


<<<<<<< HEAD
def progress_wedge(msg, nrows=2, ncols=6):
    """

    >>> msg = {'all': {'inc': 4, 'dec': 1},
    ...        'memory': {'inc': 2, 'dec': 0},
    ...        'erred': {'inc': 0, 'dec': 1},
    ...        'released': {'inc': 1, 'dec': 0}}

    >>> progress_wedge(msg)  # doctest: +SKIP
    {'x': [0, 1],
     'y': [0, 0],
     'lower-y': [-.5, -.5],
     'name': ['inc', 'dec'],
     'memory': [2, 0],
     'released': [1, 0],
     'erred': [0, 1],
     'memory-angle': [180, 180]  # start at 90 go clockwise
     'released-angle': [0, 90],
     'erred-angle': [90, 180]}
    """
    names = sorted(msg['all'], key=msg['all'].get, reverse=True)[:nrows * ncols]
    n = len(names)
    d = {k: [v.get(name, 0) for name in names] for k, v in msg.items()}
    d['name'] = names
    d['x'] = [i % ncols for i in range(n)]
    d['y'] = [-(i // ncols) for i in range(n)]
    d['lower-y'] = [y - (0.53 if i % 2 == 0 else 0.45)
                    for i, y in enumerate(d['y'])]
    for state in ['memory', 'erred', 'released', 'all']:
        d[state] = [msg[state].get(name, 0) for name in names]
    d['done'] = [m + r + e for m, r, e in zip(d['memory'], d['released'], d['erred'])]

    for angle in ['released-angle', 'memory-angle', 'erred-angle']:
        d[angle] = []

    for a, r, m, e in zip(d['all'], d['released'], d['memory'], d['erred']):
        ra = (90 - 360 * (r / a)) % 360 if r < a else 90.001
        ma = (ra - 360 * (m / a)) % 360 if m + r < a else 90.001
        ea = (ma - 360 * (e / a)) % 360 if e + m + r < a else 90.001
        d['released-angle'].append(ra)
        d['memory-angle'].append(ma)
        d['erred-angle'].append(ea)
    return d
=======
from toolz import memoize
from bokeh.palettes import Spectral11, Spectral9, viridis
import random
task_stream_palette = list(viridis(25))
random.shuffle(task_stream_palette)

import itertools
counter = itertools.count()
@memoize
def incrementing_index(o):
    return next(counter)
>>>>>>> c567e2b8
<|MERGE_RESOLUTION|>--- conflicted
+++ resolved
@@ -117,7 +117,6 @@
     return d
 
 
-<<<<<<< HEAD
 def progress_wedge(msg, nrows=2, ncols=6):
     """
 
@@ -161,7 +160,8 @@
         d['memory-angle'].append(ma)
         d['erred-angle'].append(ea)
     return d
-=======
+
+
 from toolz import memoize
 from bokeh.palettes import Spectral11, Spectral9, viridis
 import random
@@ -172,5 +172,4 @@
 counter = itertools.count()
 @memoize
 def incrementing_index(o):
-    return next(counter)
->>>>>>> c567e2b8
+    return next(counter)