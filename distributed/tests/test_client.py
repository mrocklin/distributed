import asyncio
from collections import deque
from concurrent.futures import CancelledError
import gc
import logging
from operator import add
import os
import pickle
import psutil
import random
import subprocess
import sys
import threading
from threading import Semaphore
from time import sleep
import traceback
import warnings
import weakref
import zipfile

import pytest
from toolz import identity, isdistinct, concat, pluck, valmap, partial, first, merge
from tornado import gen

import dask
from dask import delayed
from dask.optimization import SubgraphCallable
import dask.bag as db
from distributed import (
    Worker,
    Nanny,
    fire_and_forget,
    LocalCluster,
    get_client,
    secede,
    get_worker,
    Executor,
    profile,
    TimeoutError,
)
from distributed.comm import CommClosedError
from distributed.client import (
    Client,
    Future,
    wait,
    as_completed,
    tokenize,
    _get_global_client,
    default_client,
    futures_of,
    temp_default_client,
)
from distributed.compatibility import WINDOWS

from distributed.metrics import time
from distributed.scheduler import Scheduler, KilledWorker
from distributed.sizeof import sizeof
from distributed.utils import (
    ignoring,
    mp_context,
    sync,
    tmp_text,
    tokey,
    tmpfile,
    is_valid_xml,
)
from distributed.utils_test import (
    cluster,
    slowinc,
    slowadd,
    slowdec,
    randominc,
    inc,
    dec,
    div,
    throws,
    geninc,
    asyncinc,
    gen_cluster,
    gen_test,
    double,
    popen,
    captured_logger,
    varying,
    map_varying,
    wait_for,
    async_wait_for,
    pristine_loop,
    save_sys_modules,
)
from distributed.utils_test import (  # noqa: F401
    client as c,
    client_secondary as c2,
    cleanup,
    cluster_fixture,
    loop,
    loop_in_thread,
    nodebug,
    s,
    a,
    b,
)


@gen_cluster(client=True, timeout=None)
def test_submit(c, s, a, b):
    x = c.submit(inc, 10)
    assert not x.done()

    assert isinstance(x, Future)
    assert x.client is c

    result = yield x
    assert result == 11
    assert x.done()

    y = c.submit(inc, 20)
    z = c.submit(add, x, y)

    result = yield z
    assert result == 11 + 21
    s.validate_state()


@gen_cluster(client=True)
def test_map(c, s, a, b):
    L1 = c.map(inc, range(5))
    assert len(L1) == 5
    assert isdistinct(x.key for x in L1)
    assert all(isinstance(x, Future) for x in L1)

    result = yield L1[0]
    assert result == inc(0)
    assert len(s.tasks) == 5

    L2 = c.map(inc, L1)

    result = yield L2[1]
    assert result == inc(inc(1))
    assert len(s.tasks) == 10
    # assert L1[0].key in s.tasks[L2[0].key]

    total = c.submit(sum, L2)
    result = yield total
    assert result == sum(map(inc, map(inc, range(5))))

    L3 = c.map(add, L1, L2)
    result = yield L3[1]
    assert result == inc(1) + inc(inc(1))

    L4 = c.map(add, range(3), range(4))
    results = yield c.gather(L4)
    if sys.version_info[0] >= 3:
        assert results == list(map(add, range(3), range(4)))

    def f(x, y=10):
        return x + y

    L5 = c.map(f, range(5), y=5)
    results = yield c.gather(L5)
    assert results == list(range(5, 10))

    y = c.submit(f, 10)
    L6 = c.map(f, range(5), y=y)
    results = yield c.gather(L6)
    assert results == list(range(20, 25))
    s.validate_state()


@gen_cluster(client=True)
def test_map_empty(c, s, a, b):
    L1 = c.map(inc, [], pure=False)
    assert len(L1) == 0
    results = yield c.gather(L1)
    assert results == []


@gen_cluster(client=True)
def test_map_keynames(c, s, a, b):
    futures = c.map(inc, range(4), key="INC")
    assert all(f.key.startswith("INC") for f in futures)
    assert isdistinct(f.key for f in futures)

    futures2 = c.map(inc, [5, 6, 7, 8], key="INC")
    assert [f.key for f in futures] != [f.key for f in futures2]

    keys = ["inc-1", "inc-2", "inc-3", "inc-4"]
    futures = c.map(inc, range(4), key=keys)
    assert [f.key for f in futures] == keys


@gen_cluster(client=True)
def test_map_retries(c, s, a, b):
    args = [
        [ZeroDivisionError("one"), 2, 3],
        [4, 5, 6],
        [ZeroDivisionError("seven"), ZeroDivisionError("eight"), 9],
    ]

    x, y, z = c.map(*map_varying(args), retries=2)
    assert (yield x) == 2
    assert (yield y) == 4
    assert (yield z) == 9

    x, y, z = c.map(*map_varying(args), retries=1, pure=False)
    assert (yield x) == 2
    assert (yield y) == 4
    with pytest.raises(ZeroDivisionError, match="eight"):
        yield z

    x, y, z = c.map(*map_varying(args), retries=0, pure=False)
    with pytest.raises(ZeroDivisionError, match="one"):
        yield x
    assert (yield y) == 4
    with pytest.raises(ZeroDivisionError, match="seven"):
        yield z


@gen_cluster(client=True)
def test_compute_retries(c, s, a, b):
    args = [ZeroDivisionError("one"), ZeroDivisionError("two"), 3]

    # Sanity check for varying() use
    x = c.compute(delayed(varying(args))())
    with pytest.raises(ZeroDivisionError, match="one"):
        yield x

    # Same retries for all
    x = c.compute(delayed(varying(args))(), retries=1)
    with pytest.raises(ZeroDivisionError, match="two"):
        yield x

    x = c.compute(delayed(varying(args))(), retries=2)
    assert (yield x) == 3

    args.append(4)
    x = c.compute(delayed(varying(args))(), retries=2)
    assert (yield x) == 3

    # Per-future retries
    xargs = [ZeroDivisionError("one"), ZeroDivisionError("two"), 30, 40]
    yargs = [ZeroDivisionError("five"), ZeroDivisionError("six"), 70]
    zargs = [80, 90, 100]

    x, y = [delayed(varying(args))() for args in (xargs, yargs)]
    x, y = c.compute([x, y], retries={x: 2})
    gc.collect()

    assert (yield x) == 30
    with pytest.raises(ZeroDivisionError, match="five"):
        yield y

    x, y, z = [delayed(varying(args))() for args in (xargs, yargs, zargs)]
    x, y, z = c.compute([x, y, z], retries={(y, z): 2})

    with pytest.raises(ZeroDivisionError, match="one"):
        yield x
    assert (yield y) == 70
    assert (yield z) == 80


def test_retries_get(c):
    args = [ZeroDivisionError("one"), ZeroDivisionError("two"), 3]
    x = delayed(varying(args))()
    assert x.compute(retries=5) == 3

    args = [ZeroDivisionError("one"), ZeroDivisionError("two"), 3]
    x = delayed(varying(args))()
    with pytest.raises(ZeroDivisionError):
        x.compute()


@gen_cluster(client=True)
def test_compute_persisted_retries(c, s, a, b):
    args = [ZeroDivisionError("one"), ZeroDivisionError("two"), 3]

    # Sanity check
    x = c.persist(delayed(varying(args))())
    fut = c.compute(x)
    with pytest.raises(ZeroDivisionError, match="one"):
        yield fut

    x = c.persist(delayed(varying(args))())
    fut = c.compute(x, retries=1)
    with pytest.raises(ZeroDivisionError, match="two"):
        yield fut

    x = c.persist(delayed(varying(args))())
    fut = c.compute(x, retries=2)
    assert (yield fut) == 3

    args.append(4)
    x = c.persist(delayed(varying(args))())
    fut = c.compute(x, retries=3)
    assert (yield fut) == 3


@gen_cluster(client=True)
def test_persist_retries(c, s, a, b):
    # Same retries for all
    args = [ZeroDivisionError("one"), ZeroDivisionError("two"), 3]

    x = c.persist(delayed(varying(args))(), retries=1)
    x = c.compute(x)
    with pytest.raises(ZeroDivisionError, match="two"):
        yield x

    x = c.persist(delayed(varying(args))(), retries=2)
    x = c.compute(x)
    assert (yield x) == 3

    # Per-key retries
    xargs = [ZeroDivisionError("one"), ZeroDivisionError("two"), 30, 40]
    yargs = [ZeroDivisionError("five"), ZeroDivisionError("six"), 70]
    zargs = [80, 90, 100]

    x, y, z = [delayed(varying(args))() for args in (xargs, yargs, zargs)]
    x, y, z = c.persist([x, y, z], retries={(y, z): 2})
    x, y, z = c.compute([x, y, z])

    with pytest.raises(ZeroDivisionError, match="one"):
        yield x
    assert (yield y) == 70
    assert (yield z) == 80


@gen_cluster(client=True)
def test_retries_dask_array(c, s, a, b):
    da = pytest.importorskip("dask.array")
    x = da.ones((10, 10), chunks=(3, 3))
    future = c.compute(x.sum(), retries=2)
    y = yield future
    assert y == 100


@gen_cluster(client=True)
def test_future_repr(c, s, a, b):
    x = c.submit(inc, 10)
    for func in [repr, lambda x: x._repr_html_()]:
        assert str(x.key) in func(x)
        assert str(x.status) in func(x)
        assert str(x.status) in repr(c.futures[x.key])


@gen_cluster(client=True)
def test_future_tuple_repr(c, s, a, b):
    da = pytest.importorskip("dask.array")
    y = da.arange(10, chunks=(5,)).persist()
    f = futures_of(y)[0]
    for func in [repr, lambda x: x._repr_html_()]:
        for k in f.key:
            assert str(k) in func(f)


@gen_cluster(client=True)
def test_Future_exception(c, s, a, b):
    x = c.submit(div, 1, 0)
    result = yield x.exception()
    assert isinstance(result, ZeroDivisionError)

    x = c.submit(div, 1, 1)
    result = yield x.exception()
    assert result is None


def test_Future_exception_sync(c):
    x = c.submit(div, 1, 0)
    assert isinstance(x.exception(), ZeroDivisionError)

    x = c.submit(div, 1, 1)
    assert x.exception() is None


@gen_cluster(client=True)
def test_Future_release(c, s, a, b):
    # Released Futures should be removed timely from the Client
    x = c.submit(div, 1, 1)
    yield x
    x.release()
    yield gen.moment
    assert not c.futures

    x = c.submit(slowinc, 1, delay=0.5)
    x.release()
    yield gen.moment
    assert not c.futures

    x = c.submit(div, 1, 0)
    yield x.exception()
    x.release()
    yield gen.moment
    assert not c.futures


def test_Future_release_sync(c):
    # Released Futures should be removed timely from the Client
    x = c.submit(div, 1, 1)
    x.result()
    x.release()
    wait_for(lambda: not c.futures, timeout=0.3)

    x = c.submit(slowinc, 1, delay=0.8)
    x.release()
    wait_for(lambda: not c.futures, timeout=0.3)

    x = c.submit(div, 1, 0)
    x.exception()
    x.release()
    wait_for(lambda: not c.futures, timeout=0.3)


def test_short_tracebacks(loop, c):
    tblib = pytest.importorskip("tblib")
    future = c.submit(div, 1, 0)
    try:
        future.result()
    except Exception:
        _, _, tb = sys.exc_info()
    tb = tblib.Traceback(tb).to_dict()
    n = 0

    while tb is not None:
        n += 1
        tb = tb["tb_next"]

    assert n < 5


@gen_cluster(client=True)
def test_map_naming(c, s, a, b):
    L1 = c.map(inc, range(5))
    L2 = c.map(inc, range(5))

    assert [x.key for x in L1] == [x.key for x in L2]

    L3 = c.map(inc, [1, 1, 1, 1])
    assert len({x._state for x in L3}) == 1

    L4 = c.map(inc, [1, 1, 1, 1], pure=False)
    assert len({x._state for x in L4}) == 4


@gen_cluster(client=True)
def test_submit_naming(c, s, a, b):
    a = c.submit(inc, 1)
    b = c.submit(inc, 1)

    assert a._state is b._state

    c = c.submit(inc, 1, pure=False)
    assert c.key != a.key


@gen_cluster(client=True)
def test_exceptions(c, s, a, b):
    x = c.submit(div, 1, 2)
    result = yield x
    assert result == 1 / 2

    x = c.submit(div, 1, 0)
    with pytest.raises(ZeroDivisionError):
        result = yield x

    x = c.submit(div, 10, 2)  # continues to operate
    result = yield x
    assert result == 10 / 2


@gen_cluster()
def test_gc(s, a, b):
    c = yield Client(s.address, asynchronous=True)

    x = c.submit(inc, 10)
    yield x
    assert s.tasks[x.key].who_has
    x.__del__()
    yield async_wait_for(
        lambda: x.key not in s.tasks or not s.tasks[x.key].who_has, timeout=0.3
    )

    yield c.close()


def test_thread(c):
    x = c.submit(inc, 1)
    assert x.result() == 2

    x = c.submit(slowinc, 1, delay=0.3)
    with pytest.raises(gen.TimeoutError):
        x.result(timeout=0.01)
    assert x.result() == 2


def test_sync_exceptions(c):
    x = c.submit(div, 10, 2)
    assert x.result() == 5

    y = c.submit(div, 10, 0)
    try:
        y.result()
        assert False
    except ZeroDivisionError:
        pass

    z = c.submit(div, 10, 5)
    assert z.result() == 2


@gen_cluster(client=True)
def test_gather(c, s, a, b):
    x = c.submit(inc, 10)
    y = c.submit(inc, x)

    result = yield c.gather(x)
    assert result == 11
    result = yield c.gather([x])
    assert result == [11]
    result = yield c.gather({"x": x, "y": [y]})
    assert result == {"x": 11, "y": [12]}


@gen_cluster(client=True)
def test_gather_lost(c, s, a, b):
    [x] = yield c.scatter([1], workers=a.address)
    y = c.submit(inc, 1, workers=b.address)

    yield a.close()

    with pytest.raises(Exception):
        res = yield c.gather([x, y])


def test_gather_sync(c):
    x = c.submit(inc, 1)
    assert c.gather(x) == 2

    y = c.submit(div, 1, 0)

    with pytest.raises(ZeroDivisionError):
        c.gather([x, y])

    [xx] = c.gather([x, y], errors="skip")
    assert xx == 2


@gen_cluster(client=True)
def test_gather_strict(c, s, a, b):
    x = c.submit(div, 2, 1)
    y = c.submit(div, 1, 0)

    with pytest.raises(ZeroDivisionError):
        yield c.gather([x, y])

    [xx] = yield c.gather([x, y], errors="skip")
    assert xx == 2


@gen_cluster(client=True, nthreads=[("127.0.0.1", 1)])
def test_gather_skip(c, s, a):
    x = c.submit(div, 1, 0, priority=10)
    y = c.submit(slowinc, 1, delay=0.5)

    with captured_logger(logging.getLogger("distributed.scheduler")) as sched:
        with captured_logger(logging.getLogger("distributed.client")) as client:
            L = yield c.gather([x, y], errors="skip")
            assert L == [2]

    assert not client.getvalue()
    assert not sched.getvalue()


@gen_cluster(client=True)
def test_limit_concurrent_gathering(c, s, a, b):
    futures = c.map(inc, range(100))
    results = yield futures
    assert len(a.outgoing_transfer_log) + len(b.outgoing_transfer_log) < 100


@gen_cluster(client=True, timeout=None)
def test_get(c, s, a, b):
    future = c.get({"x": (inc, 1)}, "x", sync=False)
    assert isinstance(future, Future)
    result = yield future
    assert result == 2

    futures = c.get({"x": (inc, 1)}, ["x"], sync=False)
    assert isinstance(futures[0], Future)
    result = yield futures
    assert result == [2]

    result = yield c.get({}, [], sync=False)
    assert result == []

    result = yield c.get(
        {("x", 1): (inc, 1), ("x", 2): (inc, ("x", 1))}, ("x", 2), sync=False
    )
    assert result == 3


def test_get_sync(c):
    assert c.get({"x": (inc, 1)}, "x") == 2


def test_no_future_references(c):
    from weakref import WeakSet

    ws = WeakSet()
    futures = c.map(inc, range(10))
    ws.update(futures)
    del futures
    import gc

    gc.collect()
    start = time()
    while list(ws):
        sleep(0.01)
        assert time() < start + 2


def test_get_sync_optimize_graph_passes_through(c):
    bag = db.range(10, npartitions=3).map(inc)
    dask.compute(bag.sum(), optimize_graph=False)


@gen_cluster(client=True)
def test_gather_errors(c, s, a, b):
    def f(a, b):
        raise TypeError

    def g(a, b):
        raise AttributeError

    future_f = c.submit(f, 1, 2)
    future_g = c.submit(g, 1, 2)
    with pytest.raises(TypeError):
        yield c.gather(future_f)
    with pytest.raises(AttributeError):
        yield c.gather(future_g)

    yield a.close()


@gen_cluster(client=True)
def test_wait(c, s, a, b):
    x = c.submit(inc, 1)
    y = c.submit(inc, 1)
    z = c.submit(inc, 2)

    done, not_done = yield wait([x, y, z])

    assert done == {x, y, z}
    assert not_done == set()
    assert x.status == y.status == "finished"


@gen_cluster(client=True)
def test_wait_first_completed(c, s, a, b):
    x = c.submit(slowinc, 1)
    y = c.submit(slowinc, 1)
    z = c.submit(inc, 2)

    done, not_done = yield wait([x, y, z], return_when="FIRST_COMPLETED")

    assert done == {z}
    assert not_done == {x, y}
    assert z.status == "finished"
    assert x.status == "pending"
    assert y.status == "pending"


@gen_cluster(client=True, timeout=2)
def test_wait_timeout(c, s, a, b):
    future = c.submit(sleep, 0.3)
    with pytest.raises(gen.TimeoutError):
        yield wait(future, timeout=0.01)


def test_wait_sync(c):
    x = c.submit(inc, 1)
    y = c.submit(inc, 2)

    done, not_done = wait([x, y])
    assert done == {x, y}
    assert not_done == set()
    assert x.status == y.status == "finished"

    future = c.submit(sleep, 0.3)
    with pytest.raises(gen.TimeoutError):
        wait(future, timeout=0.01)


def test_wait_informative_error_for_timeouts(c):
    x = c.submit(inc, 1)
    y = c.submit(inc, 2)

    try:
        wait(x, y)
    except Exception as e:
        assert "timeout" in str(e)
        assert "list" in str(e)


@gen_cluster(client=True)
def test_garbage_collection(c, s, a, b):
    x = c.submit(inc, 1)
    y = c.submit(inc, 1)

    assert c.refcount[x.key] == 2
    x.__del__()
    yield gen.moment
    assert c.refcount[x.key] == 1

    z = c.submit(inc, y)
    y.__del__()
    yield gen.moment

    result = yield z
    assert result == 3

    ykey = y.key
    y.__del__()
    yield gen.moment
    assert ykey not in c.futures


@gen_cluster(client=True)
def test_garbage_collection_with_scatter(c, s, a, b):
    [future] = yield c.scatter([1])
    assert future.key in c.futures
    assert future.status == "finished"
    assert s.who_wants[future.key] == {c.id}

    key = future.key
    assert c.refcount[key] == 1
    future.__del__()
    yield gen.moment
    assert c.refcount[key] == 0

    start = time()
    while True:
        if key not in s.tasks or not s.tasks[key].who_has:
            break
        else:
            assert time() < start + 3
            yield gen.sleep(0.1)


@gen_cluster(timeout=1000, client=True)
def test_recompute_released_key(c, s, a, b):
    x = c.submit(inc, 100)
    result1 = yield x
    xkey = x.key
    del x
    import gc

    gc.collect()
    yield gen.moment
    assert c.refcount[xkey] == 0

    # 1 second batching needs a second action to trigger
    while xkey in s.tasks and s.tasks[xkey].who_has or xkey in a.data or xkey in b.data:
        yield gen.sleep(0.1)

    x = c.submit(inc, 100)
    assert x.key in c.futures
    result2 = yield x
    assert result1 == result2


@pytest.mark.slow
@gen_cluster(client=True)
def test_long_tasks_dont_trigger_timeout(c, s, a, b):
    from time import sleep

    x = c.submit(sleep, 3)
    yield x


@pytest.mark.skip
@gen_cluster(client=True)
def test_missing_data_heals(c, s, a, b):
    a.validate = False
    b.validate = False
    x = c.submit(inc, 1)
    y = c.submit(inc, x)
    z = c.submit(inc, y)

    yield wait([x, y, z])

    # Secretly delete y's key
    if y.key in a.data:
        del a.data[y.key]
        a.release_key(y.key)
    if y.key in b.data:
        del b.data[y.key]
        b.release_key(y.key)
    yield gen.moment

    w = c.submit(add, y, z)

    result = yield w
    assert result == 3 + 4


@pytest.mark.skip
@gen_cluster(client=True)
def test_gather_robust_to_missing_data(c, s, a, b):
    a.validate = False
    b.validate = False
    x, y, z = c.map(inc, range(3))
    yield wait([x, y, z])  # everything computed

    for f in [x, y]:
        for w in [a, b]:
            if f.key in w.data:
                del w.data[f.key]
                yield gen.moment
                w.release_key(f.key)

    xx, yy, zz = yield c.gather([x, y, z])
    assert (xx, yy, zz) == (1, 2, 3)


@pytest.mark.skip
@gen_cluster(client=True)
def test_gather_robust_to_nested_missing_data(c, s, a, b):
    a.validate = False
    b.validate = False
    w = c.submit(inc, 1)
    x = c.submit(inc, w)
    y = c.submit(inc, x)
    z = c.submit(inc, y)

    yield wait([z])

    for worker in [a, b]:
        for datum in [y, z]:
            if datum.key in worker.data:
                del worker.data[datum.key]
                yield gen.moment
                worker.release_key(datum.key)

    result = yield c.gather([z])

    assert result == [inc(inc(inc(inc(1))))]


@gen_cluster(client=True)
def test_tokenize_on_futures(c, s, a, b):
    x = c.submit(inc, 1)
    y = c.submit(inc, 1)
    tok = tokenize(x)
    assert tokenize(x) == tokenize(x)
    assert tokenize(x) == tokenize(y)

    c.futures[x.key].finish()

    assert tok == tokenize(y)


@pytest.mark.skipif(
    not sys.platform.startswith("linux"), reason="Need 127.0.0.2 to mean localhost"
)
@gen_cluster([("127.0.0.1", 1), ("127.0.0.2", 2)], client=True)
def test_restrictions_submit(c, s, a, b):
    x = c.submit(inc, 1, workers={a.ip})
    y = c.submit(inc, x, workers={b.ip})
    yield wait([x, y])

    assert s.host_restrictions[x.key] == {a.ip}
    assert x.key in a.data

    assert s.host_restrictions[y.key] == {b.ip}
    assert y.key in b.data


@gen_cluster(client=True)
def test_restrictions_ip_port(c, s, a, b):
    x = c.submit(inc, 1, workers={a.address})
    y = c.submit(inc, x, workers={b.address})
    yield wait([x, y])

    assert s.worker_restrictions[x.key] == {a.address}
    assert x.key in a.data

    assert s.worker_restrictions[y.key] == {b.address}
    assert y.key in b.data


@pytest.mark.skipif(
    not sys.platform.startswith("linux"), reason="Need 127.0.0.2 to mean localhost"
)
@gen_cluster([("127.0.0.1", 1), ("127.0.0.2", 2)], client=True)
def test_restrictions_map(c, s, a, b):
    L = c.map(inc, range(5), workers={a.ip})
    yield wait(L)

    assert set(a.data) == {x.key for x in L}
    assert not b.data
    for x in L:
        assert s.host_restrictions[x.key] == {a.ip}

    L = c.map(inc, [10, 11, 12], workers=[{a.ip}, {a.ip, b.ip}, {b.ip}])
    yield wait(L)

    assert s.host_restrictions[L[0].key] == {a.ip}
    assert s.host_restrictions[L[1].key] == {a.ip, b.ip}
    assert s.host_restrictions[L[2].key] == {b.ip}

    with pytest.raises(ValueError):
        c.map(inc, [10, 11, 12], workers=[{a.ip}])


@pytest.mark.skipif(
    not sys.platform.startswith("linux"), reason="Need 127.0.0.2 to mean localhost"
)
@gen_cluster([("127.0.0.1", 1), ("127.0.0.2", 2)], client=True)
def test_restrictions_get(c, s, a, b):
    dsk = {"x": 1, "y": (inc, "x"), "z": (inc, "y")}
    restrictions = {"y": {a.ip}, "z": {b.ip}}

    futures = c.get(dsk, ["y", "z"], restrictions, sync=False)
    result = yield futures
    assert result == [2, 3]
    assert "y" in a.data
    assert "z" in b.data


@gen_cluster(client=True)
def dont_test_bad_restrictions_raise_exception(c, s, a, b):
    z = c.submit(inc, 2, workers={"bad-address"})
    try:
        yield z
        assert False
    except ValueError as e:
        assert "bad-address" in str(e)
        assert z.key in str(e)


@gen_cluster(client=True, timeout=None)
def test_remove_worker(c, s, a, b):
    L = c.map(inc, range(20))
    yield wait(L)

    yield b.close()

    assert b.address not in s.workers

    result = yield c.gather(L)
    assert result == list(map(inc, range(20)))


@gen_cluster(nthreads=[("127.0.0.1", 1)], client=True)
def test_errors_dont_block(c, s, w):
    L = [c.submit(inc, 1), c.submit(throws, 1), c.submit(inc, 2), c.submit(throws, 2)]

    start = time()
    while not (L[0].status == L[2].status == "finished"):
        assert time() < start + 5
        yield gen.sleep(0.01)

    result = yield c.gather([L[0], L[2]])
    assert result == [2, 3]


@gen_cluster(client=True)
def test_submit_quotes(c, s, a, b):
    def assert_list(x, z=[]):
        return isinstance(x, list) and isinstance(z, list)

    x = c.submit(assert_list, [1, 2, 3])
    result = yield x
    assert result

    x = c.submit(assert_list, [1, 2, 3], z=[4, 5, 6])
    result = yield x
    assert result

    x = c.submit(inc, 1)
    y = c.submit(inc, 2)
    z = c.submit(assert_list, [x, y])
    result = yield z
    assert result


@gen_cluster(client=True)
def test_map_quotes(c, s, a, b):
    def assert_list(x, z=[]):
        return isinstance(x, list) and isinstance(z, list)

    L = c.map(assert_list, [[1, 2, 3], [4]])
    result = yield c.gather(L)
    assert all(result)

    L = c.map(assert_list, [[1, 2, 3], [4]], z=[10])
    result = yield c.gather(L)
    assert all(result)

    L = c.map(assert_list, [[1, 2, 3], [4]], [[]] * 3)
    result = yield c.gather(L)
    assert all(result)


@gen_cluster()
def test_two_consecutive_clients_share_results(s, a, b):
    c = yield Client(s.address, asynchronous=True)

    x = c.submit(random.randint, 0, 1000, pure=True)
    xx = yield x

    f = yield Client(s.address, asynchronous=True)

    y = f.submit(random.randint, 0, 1000, pure=True)
    yy = yield y

    assert xx == yy

    yield c.close()
    yield f.close()


@gen_cluster(client=True)
def test_submit_then_get_with_Future(c, s, a, b):
    x = c.submit(slowinc, 1)
    dsk = {"y": (inc, x)}

    result = yield c.get(dsk, "y", sync=False)
    assert result == 3


@gen_cluster(client=True)
def test_aliases(c, s, a, b):
    x = c.submit(inc, 1)

    dsk = {"y": x}
    result = yield c.get(dsk, "y", sync=False)
    assert result == 2


@gen_cluster(client=True)
def test_aliases_2(c, s, a, b):
    dsk_keys = [
        ({"x": (inc, 1), "y": "x", "z": "x", "w": (add, "y", "z")}, ["y", "w"]),
        ({"x": "y", "y": 1}, ["x"]),
        ({"x": 1, "y": "x", "z": "y", "w": (inc, "z")}, ["w"]),
    ]
    for dsk, keys in dsk_keys:
        result = yield c.get(dsk, keys, sync=False)
        assert list(result) == list(dask.get(dsk, keys))
        yield gen.moment


@gen_cluster(client=True)
def test__scatter(c, s, a, b):
    d = yield c.scatter({"y": 20})
    assert isinstance(d["y"], Future)
    assert a.data.get("y") == 20 or b.data.get("y") == 20
    y_who_has = s.get_who_has(keys=["y"])["y"]
    assert a.address in y_who_has or b.address in y_who_has
    assert s.get_nbytes(summary=False) == {"y": sizeof(20)}
    yy = yield c.gather([d["y"]])
    assert yy == [20]

    [x] = yield c.scatter([10])
    assert isinstance(x, Future)
    assert a.data.get(x.key) == 10 or b.data.get(x.key) == 10
    xx = yield c.gather([x])
    x_who_has = s.get_who_has(keys=[x.key])[x.key]
    assert s.tasks[x.key].who_has
    assert (
        s.workers[a.address] in s.tasks[x.key].who_has
        or s.workers[b.address] in s.tasks[x.key].who_has
    )
    assert s.get_nbytes(summary=False) == {"y": sizeof(20), x.key: sizeof(10)}
    assert xx == [10]

    z = c.submit(add, x, d["y"])  # submit works on Future
    result = yield z
    assert result == 10 + 20
    result = yield c.gather([z, x])
    assert result == [30, 10]


@gen_cluster(client=True)
def test__scatter_types(c, s, a, b):
    d = yield c.scatter({"x": 1})
    assert isinstance(d, dict)
    assert list(d) == ["x"]

    for seq in [[1], (1,), {1}, frozenset([1])]:
        L = yield c.scatter(seq)
        assert isinstance(L, type(seq))
        assert len(L) == 1
        s.validate_state()

    seq = yield c.scatter(range(5))
    assert isinstance(seq, list)
    assert len(seq) == 5
    s.validate_state()


@gen_cluster(client=True)
def test__scatter_non_list(c, s, a, b):
    x = yield c.scatter(1)
    assert isinstance(x, Future)
    result = yield x
    assert result == 1


@gen_cluster(client=True)
def test_scatter_hash(c, s, a, b):
    [a] = yield c.scatter([1])
    [b] = yield c.scatter([1])

    assert a.key == b.key
    s.validate_state()


@gen_cluster(client=True)
def test_scatter_tokenize_local(c, s, a, b):
    from dask.base import normalize_token

    class MyObj(object):
        pass

    L = []

    @normalize_token.register(MyObj)
    def f(x):
        L.append(x)
        return "x"

    obj = MyObj()

    future = yield c.scatter(obj)
    assert L and L[0] is obj


@gen_cluster(client=True)
def test_scatter_singletons(c, s, a, b):
    np = pytest.importorskip("numpy")
    pd = pytest.importorskip("pandas")
    for x in [1, np.ones(5), pd.DataFrame({"x": [1, 2, 3]})]:
        future = yield c.scatter(x)
        result = yield future
        assert str(result) == str(x)


@gen_cluster(client=True)
def test_scatter_typename(c, s, a, b):
    future = yield c.scatter(123)
    assert future.key.startswith("int")


@gen_cluster(client=True)
def test_scatter_hash(c, s, a, b):
    x = yield c.scatter(123)
    y = yield c.scatter(123)
    assert x.key == y.key

    z = yield c.scatter(123, hash=False)
    assert z.key != y.key


@gen_cluster(client=True)
def test_get_releases_data(c, s, a, b):
    [x] = yield c.get({"x": (inc, 1)}, ["x"], sync=False)
    import gc

    gc.collect()

    start = time()
    while c.refcount["x"]:
        yield gen.sleep(0.01)
        assert time() < start + 2


def test_Current(s, a, b):
    with Client(s["address"]) as c:
        assert Client.current() is c
    with pytest.raises(ValueError):
        Client.current()
    with Client(s["address"]) as c:
        assert Client.current() is c


def test_global_clients(loop):
    assert _get_global_client() is None
    with pytest.raises(ValueError):
        default_client()
    with cluster() as (s, [a, b]):
        with Client(s["address"], loop=loop) as c:
            assert _get_global_client() is c
            assert default_client() is c
            with Client(s["address"], loop=loop) as f:
                assert _get_global_client() is f
                assert default_client() is f
                assert default_client(c) is c
                assert default_client(f) is f

    assert _get_global_client() is None


@gen_cluster(client=True)
def test_exception_on_exception(c, s, a, b):
    x = c.submit(lambda: 1 / 0)
    y = c.submit(inc, x)

    with pytest.raises(ZeroDivisionError):
        yield y

    z = c.submit(inc, y)

    with pytest.raises(ZeroDivisionError):
        yield z


@gen_cluster(client=True)
def test_get_nbytes(c, s, a, b):
    [x] = yield c.scatter([1])
    assert s.get_nbytes(summary=False) == {x.key: sizeof(1)}

    y = c.submit(inc, x)
    yield y

    assert s.get_nbytes(summary=False) == {x.key: sizeof(1), y.key: sizeof(2)}


@pytest.mark.skipif(
    not sys.platform.startswith("linux"), reason="Need 127.0.0.2 to mean localhost"
)
@gen_cluster([("127.0.0.1", 1), ("127.0.0.2", 2)], client=True)
def test_nbytes_determines_worker(c, s, a, b):
    x = c.submit(identity, 1, workers=[a.ip])
    y = c.submit(identity, tuple(range(100)), workers=[b.ip])
    yield c.gather([x, y])

    z = c.submit(lambda x, y: None, x, y)
    yield z
    assert s.tasks[z.key].who_has == {s.workers[b.address]}


@gen_cluster(client=True)
def test_if_intermediates_clear_on_error(c, s, a, b):
    x = delayed(div, pure=True)(1, 0)
    y = delayed(div, pure=True)(1, 2)
    z = delayed(add, pure=True)(x, y)
    f = c.compute(z)
    with pytest.raises(ZeroDivisionError):
        yield f
    s.validate_state()
    assert not any(ts.who_has for ts in s.tasks.values())


@gen_cluster(client=True)
def test_pragmatic_move_small_data_to_large_data(c, s, a, b):
    np = pytest.importorskip("numpy")
    lists = c.map(np.ones, [10000] * 10, pure=False)
    sums = c.map(np.sum, lists)
    total = c.submit(sum, sums)

    def f(x, y):
        return None

    s.task_duration["f"] = 0.001
    results = c.map(f, lists, [total] * 10)

    yield wait([total])

    yield wait(results)

    assert (
        sum(
            s.tasks[r.key].who_has.issubset(s.tasks[l.key].who_has)
            for l, r in zip(lists, results)
        )
        >= 9
    )


@gen_cluster(client=True)
def test_get_with_non_list_key(c, s, a, b):
    dsk = {("x", 0): (inc, 1), 5: (inc, 2)}

    x = yield c.get(dsk, ("x", 0), sync=False)
    y = yield c.get(dsk, 5, sync=False)
    assert x == 2
    assert y == 3


@gen_cluster(client=True)
def test_get_with_error(c, s, a, b):
    dsk = {"x": (div, 1, 0), "y": (inc, "x")}
    with pytest.raises(ZeroDivisionError):
        yield c.get(dsk, "y", sync=False)


def test_get_with_error_sync(c):
    dsk = {"x": (div, 1, 0), "y": (inc, "x")}
    with pytest.raises(ZeroDivisionError):
        c.get(dsk, "y")


@gen_cluster(client=True)
def test_directed_scatter(c, s, a, b):
    yield c.scatter([1, 2, 3], workers=[a.address])
    assert len(a.data) == 3
    assert not b.data

    yield c.scatter([4, 5], workers=[b.name])
    assert len(b.data) == 2


def test_directed_scatter_sync(c, s, a, b, loop):
    futures = c.scatter([1, 2, 3], workers=[b["address"]])
    has_what = sync(loop, c.scheduler.has_what)
    assert len(has_what[b["address"]]) == len(futures)
    assert len(has_what[a["address"]]) == 0


@gen_cluster(client=True)
def test_scatter_direct(c, s, a, b):
    future = yield c.scatter(123, direct=True)
    assert future.key in a.data or future.key in b.data
    assert s.tasks[future.key].who_has
    assert future.status == "finished"
    result = yield future
    assert result == 123
    assert not s.counters["op"].components[0]["scatter"]

    result = yield future
    assert not s.counters["op"].components[0]["gather"]

    result = yield c.gather(future)
    assert not s.counters["op"].components[0]["gather"]


@gen_cluster(client=True)
def test_scatter_direct_numpy(c, s, a, b):
    np = pytest.importorskip("numpy")
    x = np.ones(5)
    future = yield c.scatter(x, direct=True)
    result = yield future
    assert np.allclose(x, result)
    assert not s.counters["op"].components[0]["scatter"]


@gen_cluster(client=True)
def test_scatter_direct_broadcast(c, s, a, b):
    future2 = yield c.scatter(456, direct=True, broadcast=True)
    assert future2.key in a.data
    assert future2.key in b.data
    assert s.tasks[future2.key].who_has == {s.workers[a.address], s.workers[b.address]}
    result = yield future2
    assert result == 456
    assert not s.counters["op"].components[0]["scatter"]


@gen_cluster(client=True, nthreads=[("127.0.0.1", 1)] * 4)
def test_scatter_direct_balanced(c, s, *workers):
    futures = yield c.scatter([1, 2, 3], direct=True)
    assert sorted([len(w.data) for w in workers]) == [0, 1, 1, 1]


@gen_cluster(client=True, nthreads=[("127.0.0.1", 1)] * 4)
def test_scatter_direct_broadcast_target(c, s, *workers):
    futures = yield c.scatter([123, 456], direct=True, workers=workers[0].address)
    assert futures[0].key in workers[0].data
    assert futures[1].key in workers[0].data

    futures = yield c.scatter(
        [123, 456],
        direct=True,
        broadcast=True,
        workers=[w.address for w in workers[:3]],
    )
    assert (
        f.key in w.data and w.address in s.tasks[f.key].who_has
        for f in futures
        for w in workers[:3]
    )


@gen_cluster(client=True, nthreads=[])
def test_scatter_direct_empty(c, s):
    with pytest.raises((ValueError, gen.TimeoutError)):
        yield c.scatter(123, direct=True, timeout=0.1)


@gen_cluster(client=True, timeout=None, nthreads=[("127.0.0.1", 1)] * 5)
def test_scatter_direct_spread_evenly(c, s, *workers):
    futures = []
    for i in range(10):
        future = yield c.scatter(i, direct=True)
        futures.append(future)

    assert all(w.data for w in workers)


@pytest.mark.parametrize("direct", [True, False])
@pytest.mark.parametrize("broadcast", [True, False])
def test_scatter_gather_sync(c, direct, broadcast):
    futures = c.scatter([1, 2, 3], direct=direct, broadcast=broadcast)
    results = c.gather(futures, direct=direct)
    assert results == [1, 2, 3]

    delayed(inc)(1).compute(direct=direct)


@gen_cluster(client=True)
def test_gather_direct(c, s, a, b):
    futures = yield c.scatter([1, 2, 3])

    data = yield c.gather(futures, direct=True)
    assert data == [1, 2, 3]


@gen_cluster(client=True)
def test_many_submits_spread_evenly(c, s, a, b):
    L = [c.submit(inc, i) for i in range(10)]
    yield wait(L)

    assert a.data and b.data


@gen_cluster(client=True)
def test_traceback(c, s, a, b):
    x = c.submit(div, 1, 0)
    tb = yield x.traceback()

    if sys.version_info[0] >= 3:
        assert any("x / y" in line for line in pluck(3, traceback.extract_tb(tb)))


@gen_cluster(client=True)
def test_get_traceback(c, s, a, b):
    try:
        yield c.get({"x": (div, 1, 0)}, "x", sync=False)
    except ZeroDivisionError:
        exc_type, exc_value, exc_traceback = sys.exc_info()
        L = traceback.format_tb(exc_traceback)
        assert any("x / y" in line for line in L)


@gen_cluster(client=True)
def test_gather_traceback(c, s, a, b):
    x = c.submit(div, 1, 0)
    try:
        yield c.gather(x)
    except ZeroDivisionError:
        exc_type, exc_value, exc_traceback = sys.exc_info()
        L = traceback.format_tb(exc_traceback)
        assert any("x / y" in line for line in L)


def test_traceback_sync(c):
    x = c.submit(div, 1, 0)
    tb = x.traceback()
    if sys.version_info[0] >= 3:
        assert any(
            "x / y" in line
            for line in concat(traceback.extract_tb(tb))
            if isinstance(line, str)
        )

    y = c.submit(inc, x)
    tb2 = y.traceback()

    assert set(pluck(3, traceback.extract_tb(tb2))).issuperset(
        set(pluck(3, traceback.extract_tb(tb)))
    )

    z = c.submit(div, 1, 2)
    tb = z.traceback()
    assert tb is None


@gen_cluster(client=True)
def test_upload_file(c, s, a, b):
    def g():
        import myfile

        return myfile.f()

    with save_sys_modules():
        for value in [123, 456]:
            with tmp_text("myfile.py", "def f():\n    return {}".format(value)) as fn:
                yield c.upload_file(fn)

            x = c.submit(g, pure=False)
            result = yield x
            assert result == value


@gen_cluster(client=True)
def test_upload_file_no_extension(c, s, a, b):
    with tmp_text("myfile", "") as fn:
        yield c.upload_file(fn)


@gen_cluster(client=True)
def test_upload_file_zip(c, s, a, b):
    def g():
        import myfile

        return myfile.f()

    with save_sys_modules():
        try:
            for value in [123, 456]:
                with tmp_text(
                    "myfile.py", "def f():\n    return {}".format(value)
                ) as fn_my_file:
                    with zipfile.ZipFile("myfile.zip", "w") as z:
                        z.write(fn_my_file, arcname=os.path.basename(fn_my_file))
                    yield c.upload_file("myfile.zip")

                    x = c.submit(g, pure=False)
                    result = yield x
                    assert result == value
        finally:
            if os.path.exists("myfile.zip"):
                os.remove("myfile.zip")


@gen_cluster(client=True)
def test_upload_file_egg(c, s, a, b):
    def g():
        import package_1, package_2

        return package_1.a, package_2.b

    # c.upload_file tells each worker to
    # - put this file in their local_directory
    # - modify their sys.path to include it
    # we don't care about the local_directory
    # but we do care about restoring the path

    with save_sys_modules():
        for value in [123, 456]:
            with tmpfile() as dirname:
                os.mkdir(dirname)

                with open(os.path.join(dirname, "setup.py"), "w") as f:
                    f.write("from setuptools import setup, find_packages\n")
                    f.write(
                        'setup(name="my_package", packages=find_packages(), version="{}")\n'.format(
                            value
                        )
                    )

                # test a package with an underscore in the name
                package_1 = os.path.join(dirname, "package_1")
                os.mkdir(package_1)
                with open(os.path.join(package_1, "__init__.py"), "w") as f:
                    f.write("a = {}\n".format(value))

                # test multiple top-level packages
                package_2 = os.path.join(dirname, "package_2")
                os.mkdir(package_2)
                with open(os.path.join(package_2, "__init__.py"), "w") as f:
                    f.write("b = {}\n".format(value))

                # compile these into an egg
                subprocess.check_call(
                    [sys.executable, "setup.py", "bdist_egg"], cwd=dirname
                )

                egg_root = os.path.join(dirname, "dist")
                # first file ending with '.egg'
                egg_name = [
                    fname for fname in os.listdir(egg_root) if fname.endswith(".egg")
                ][0]
                egg_path = os.path.join(egg_root, egg_name)

                yield c.upload_file(egg_path)
                os.remove(egg_path)

                x = c.submit(g, pure=False)
                result = yield x
                assert result == (value, value)


@gen_cluster(client=True)
def test_upload_large_file(c, s, a, b):
    assert a.local_directory
    assert b.local_directory
    with tmp_text("myfile", "abc") as fn:
        with tmp_text("myfile2", "def") as fn2:
            yield c._upload_large_file(fn, remote_filename="x")
            yield c._upload_large_file(fn2)

            for w in [a, b]:
                assert os.path.exists(os.path.join(w.local_directory, "x"))
                assert os.path.exists(os.path.join(w.local_directory, "myfile2"))
                with open(os.path.join(w.local_directory, "x")) as f:
                    assert f.read() == "abc"
                with open(os.path.join(w.local_directory, "myfile2")) as f:
                    assert f.read() == "def"


def test_upload_file_sync(c):
    def g():
        import myfile

        return myfile.x

    with tmp_text("myfile.py", "x = 123") as fn:
        c.upload_file(fn)
        x = c.submit(g)
        assert x.result() == 123


@gen_cluster(client=True)
def test_upload_file_exception(c, s, a, b):
    with tmp_text("myfile.py", "syntax-error!") as fn:
        with pytest.raises(SyntaxError):
            yield c.upload_file(fn)


def test_upload_file_exception_sync(c):
    with tmp_text("myfile.py", "syntax-error!") as fn:
        with pytest.raises(SyntaxError):
            c.upload_file(fn)


@pytest.mark.skip
@gen_cluster()
def test_multiple_clients(s, a, b):
    a = yield Client(s.address, asynchronous=True)
    b = yield Client(s.address, asynchronous=True)

    x = a.submit(inc, 1)
    y = b.submit(inc, 2)
    assert x.client is a
    assert y.client is b
    xx = yield x
    yy = yield y
    assert xx == 2
    assert yy == 3
    z = a.submit(add, x, y)
    assert z.client is a
    zz = yield z
    assert zz == 5

    yield a.close()
    yield b.close()


@gen_cluster(client=True)
def test_async_compute(c, s, a, b):
    from dask.delayed import delayed

    x = delayed(1)
    y = delayed(inc)(x)
    z = delayed(dec)(x)

    [yy, zz, aa] = c.compute([y, z, 3], sync=False)
    assert isinstance(yy, Future)
    assert isinstance(zz, Future)
    assert aa == 3

    result = yield c.gather([yy, zz])
    assert result == [2, 0]

    assert isinstance(c.compute(y), Future)
    assert isinstance(c.compute([y]), (tuple, list))


@gen_cluster(client=True)
def test_async_compute_with_scatter(c, s, a, b):
    d = yield c.scatter({("x", 1): 1, ("y", 1): 2})
    x, y = d[("x", 1)], d[("y", 1)]

    from dask.delayed import delayed

    z = delayed(add)(delayed(inc)(x), delayed(inc)(y))
    zz = c.compute(z)

    [result] = yield c.gather([zz])
    assert result == 2 + 3


def test_sync_compute(c):
    x = delayed(1)
    y = delayed(inc)(x)
    z = delayed(dec)(x)

    yy, zz = c.compute([y, z], sync=True)
    assert (yy, zz) == (2, 0)


@gen_cluster(client=True)
def test_remote_scatter_gather(c, s, a, b):
    x, y, z = yield c.scatter([1, 2, 3])

    assert x.key in a.data or x.key in b.data
    assert y.key in a.data or y.key in b.data
    assert z.key in a.data or z.key in b.data

    xx, yy, zz = yield c.gather([x, y, z])
    assert (xx, yy, zz) == (1, 2, 3)


@gen_cluster(timeout=1000, client=True)
def test_remote_submit_on_Future(c, s, a, b):
    x = c.submit(lambda x: x + 1, 1)
    y = c.submit(lambda x: x + 1, x)
    result = yield y
    assert result == 3


def test_start_is_idempotent(c):
    c.start()
    c.start()
    c.start()

    x = c.submit(inc, 1)
    assert x.result() == 2


@gen_cluster(client=True)
def test_client_with_scheduler(c, s, a, b):
    assert s.nthreads == {a.address: a.nthreads, b.address: b.nthreads}

    x = c.submit(inc, 1)
    y = c.submit(inc, 2)
    z = c.submit(add, x, y)
    result = yield x
    assert result == 1 + 1
    result = yield z
    assert result == 1 + 1 + 1 + 2

    A, B, C = yield c.scatter([1, 2, 3])
    AA, BB, xx = yield c.gather([A, B, x])
    assert (AA, BB, xx) == (1, 2, 2)

    result = yield c.get({"x": (inc, 1), "y": (add, "x", 10)}, "y", sync=False)
    assert result == 12


@pytest.mark.skipif(
    not sys.platform.startswith("linux"), reason="Need 127.0.0.2 to mean localhost"
)
@gen_cluster([("127.0.0.1", 1), ("127.0.0.2", 2)], client=True)
def test_allow_restrictions(c, s, a, b):
    aws = s.workers[a.address]
    bws = s.workers[a.address]

    x = c.submit(inc, 1, workers=a.ip)
    yield x
    assert s.tasks[x.key].who_has == {aws}
    assert not s.loose_restrictions

    x = c.submit(inc, 2, workers=a.ip, allow_other_workers=True)
    yield x
    assert s.tasks[x.key].who_has == {aws}
    assert x.key in s.loose_restrictions

    L = c.map(inc, range(3, 13), workers=a.ip, allow_other_workers=True)
    yield wait(L)
    assert all(s.tasks[f.key].who_has == {aws} for f in L)
    assert {f.key for f in L}.issubset(s.loose_restrictions)

    x = c.submit(inc, 15, workers="127.0.0.3", allow_other_workers=True)

    yield x
    assert s.tasks[x.key].who_has
    assert x.key in s.loose_restrictions

    L = c.map(inc, range(15, 25), workers="127.0.0.3", allow_other_workers=True)
    yield wait(L)
    assert all(s.tasks[f.key].who_has for f in L)
    assert {f.key for f in L}.issubset(s.loose_restrictions)

    with pytest.raises(ValueError):
        c.submit(inc, 1, allow_other_workers=True)

    with pytest.raises(ValueError):
        c.map(inc, [1], allow_other_workers=True)

    with pytest.raises(TypeError):
        c.submit(inc, 20, workers="127.0.0.1", allow_other_workers="Hello!")

    with pytest.raises(TypeError):
        c.map(inc, [20], workers="127.0.0.1", allow_other_workers="Hello!")


@pytest.mark.skipif("True", reason="because")
def test_bad_address():
    try:
        Client("123.123.123.123:1234", timeout=0.1)
    except (IOError, gen.TimeoutError) as e:
        assert "connect" in str(e).lower()

    try:
        Client("127.0.0.1:1234", timeout=0.1)
    except (IOError, gen.TimeoutError) as e:
        assert "connect" in str(e).lower()


@gen_cluster(client=True)
def test_long_error(c, s, a, b):
    def bad(x):
        raise ValueError("a" * 100000)

    x = c.submit(bad, 10)

    try:
        yield x
    except ValueError as e:
        assert len(str(e)) < 100000

    tb = yield x.traceback()
    assert all(
        len(line) < 100000
        for line in concat(traceback.extract_tb(tb))
        if isinstance(line, str)
    )


@gen_cluster(client=True)
def test_map_on_futures_with_kwargs(c, s, a, b):
    def f(x, y=10):
        return x + y

    futures = c.map(inc, range(10))
    futures2 = c.map(f, futures, y=20)
    results = yield c.gather(futures2)
    assert results == [i + 1 + 20 for i in range(10)]

    future = c.submit(inc, 100)
    future2 = c.submit(f, future, y=200)
    result = yield future2
    assert result == 100 + 1 + 200


class BadlySerializedObject(object):
    def __getstate__(self):
        return 1

    def __setstate__(self, state):
        raise TypeError("hello!")


class FatallySerializedObject(object):
    def __getstate__(self):
        return 1

    def __setstate__(self, state):
        print("This should never have been deserialized, closing")
        import sys

        sys.exit(0)


@gen_cluster(client=True)
def test_badly_serialized_input(c, s, a, b):
    o = BadlySerializedObject()

    future = c.submit(inc, o)
    futures = c.map(inc, range(10))

    L = yield c.gather(futures)
    assert list(L) == list(map(inc, range(10)))
    assert future.status == "error"


@pytest.mark.skipif("True", reason="")
def test_badly_serialized_input_stderr(capsys, c):
    o = BadlySerializedObject()
    future = c.submit(inc, o)

    start = time()
    while True:
        sleep(0.01)
        out, err = capsys.readouterr()
        if "hello!" in err:
            break
        assert time() - start < 20
    assert future.status == "error"


def test_repr(loop):
    funcs = [str, repr, lambda x: x._repr_html_()]
    with cluster(nworkers=3, worker_kwargs={"memory_limit": "2 GB"}) as (s, [a, b, c]):
        with Client(s["address"], loop=loop) as c:
            for func in funcs:
                text = func(c)
                assert c.scheduler.address in text
                assert "3" in text
                assert "6" in text
                assert "GB" in text
                if "<table" not in text:
                    assert len(text) < 80

        for func in funcs:
            text = func(c)
            assert "not connected" in text


@gen_cluster(client=True)
def test_repr_async(c, s, a, b):
    c._repr_html_()


@gen_cluster(client=True, worker_kwargs={"memory_limit": None})
def test_repr_no_memory_limit(c, s, a, b):
    c._repr_html_()


@gen_test()
def test_repr_localcluster():
    cluster = yield LocalCluster(
        processes=False, dashboard_address=None, asynchronous=True
    )
    client = yield Client(cluster, asynchronous=True)
    try:
        text = client._repr_html_()
        assert cluster.scheduler.address in text
        assert is_valid_xml(client._repr_html_())
    finally:
        yield client.close()
        yield cluster.close()


@gen_cluster(client=True)
def test_forget_simple(c, s, a, b):
    x = c.submit(inc, 1, retries=2)
    y = c.submit(inc, 2)
    z = c.submit(add, x, y, workers=[a.ip], allow_other_workers=True)

    yield wait([x, y, z])
    assert not s.waiting_data.get(x.key)
    assert not s.waiting_data.get(y.key)

    assert set(s.tasks) == {x.key, y.key, z.key}

    s.client_releases_keys(keys=[x.key], client=c.id)
    assert x.key in s.tasks
    s.client_releases_keys(keys=[z.key], client=c.id)

    assert x.key not in s.tasks
    assert z.key not in s.tasks
    assert not s.tasks[y.key].dependents

    s.client_releases_keys(keys=[y.key], client=c.id)
    assert not s.tasks


@gen_cluster(client=True)
def test_forget_complex(e, s, A, B):
    a, b, c, d = yield e.scatter(list(range(4)))
    ab = e.submit(add, a, b)
    cd = e.submit(add, c, d)
    ac = e.submit(add, a, c)
    acab = e.submit(add, ac, ab)

    yield wait([a, b, c, d, ab, ac, cd, acab])

    assert set(s.tasks) == {f.key for f in [ab, ac, cd, acab, a, b, c, d]}

    s.client_releases_keys(keys=[ab.key], client=e.id)
    assert set(s.tasks) == {f.key for f in [ab, ac, cd, acab, a, b, c, d]}

    s.client_releases_keys(keys=[b.key], client=e.id)
    assert set(s.tasks) == {f.key for f in [ac, cd, acab, a, c, d]}

    s.client_releases_keys(keys=[acab.key], client=e.id)
    assert set(s.tasks) == {f.key for f in [ac, cd, a, c, d]}
    assert b.key not in s.tasks

    start = time()
    while b.key in A.data or b.key in B.data:
        yield gen.sleep(0.01)
        assert time() < start + 10

    s.client_releases_keys(keys=[ac.key], client=e.id)
    assert set(s.tasks) == {f.key for f in [cd, a, c, d]}


@gen_cluster(client=True)
def test_forget_in_flight(e, s, A, B):
    delayed2 = partial(delayed, pure=True)
    a, b, c, d = [delayed2(slowinc)(i) for i in range(4)]
    ab = delayed2(slowadd)(a, b, dask_key_name="ab")
    cd = delayed2(slowadd)(c, d, dask_key_name="cd")
    ac = delayed2(slowadd)(a, c, dask_key_name="ac")
    acab = delayed2(slowadd)(ac, ab, dask_key_name="acab")

    x, y = e.compute([ac, acab])
    s.validate_state()

    for i in range(5):
        yield gen.sleep(0.01)
        s.validate_state()

    s.client_releases_keys(keys=[y.key], client=e.id)
    s.validate_state()

    for k in [acab.key, ab.key, b.key]:
        assert k not in s.tasks


@gen_cluster(client=True)
def test_forget_errors(c, s, a, b):
    x = c.submit(div, 1, 0)
    y = c.submit(inc, x)
    z = c.submit(inc, y)
    yield wait([y])

    assert x.key in s.exceptions
    assert x.key in s.exceptions_blame
    assert y.key in s.exceptions_blame
    assert z.key in s.exceptions_blame

    s.client_releases_keys(keys=[z.key], client=c.id)

    assert x.key in s.exceptions
    assert x.key in s.exceptions_blame
    assert y.key in s.exceptions_blame
    assert z.key not in s.exceptions_blame

    s.client_releases_keys(keys=[x.key], client=c.id)

    assert x.key in s.exceptions
    assert x.key in s.exceptions_blame
    assert y.key in s.exceptions_blame
    assert z.key not in s.exceptions_blame

    s.client_releases_keys(keys=[y.key], client=c.id)

    assert x.key not in s.exceptions
    assert x.key not in s.exceptions_blame
    assert y.key not in s.exceptions_blame
    assert z.key not in s.exceptions_blame


def test_repr_sync(c):
    s = str(c)
    r = repr(c)
    assert c.scheduler.address in s
    assert c.scheduler.address in r
    assert str(2) in s  # nworkers
    assert "cores" in s or "threads" in s


@gen_cluster(client=True)
def test_waiting_data(c, s, a, b):
    x = c.submit(inc, 1)
    y = c.submit(inc, 2)
    z = c.submit(add, x, y, workers=[a.ip], allow_other_workers=True)

    yield wait([x, y, z])

    assert not s.waiting_data.get(x.key)
    assert not s.waiting_data.get(y.key)


@gen_cluster()
def test_multi_client(s, a, b):
    c = yield Client(s.address, asynchronous=True)
    f = yield Client(s.address, asynchronous=True)

    assert set(s.client_comms) == {c.id, f.id}

    x = c.submit(inc, 1)
    y = f.submit(inc, 2)
    y2 = c.submit(inc, 2)

    assert y.key == y2.key

    yield wait([x, y])

    assert s.wants_what == {
        c.id: {x.key, y.key},
        f.id: {y.key},
        "fire-and-forget": set(),
    }
    assert s.who_wants == {x.key: {c.id}, y.key: {c.id, f.id}}

    yield c.close()

    start = time()
    while c.id in s.wants_what:
        yield gen.sleep(0.01)
        assert time() < start + 5

    assert c.id not in s.wants_what
    assert c.id not in s.who_wants[y.key]
    assert x.key not in s.who_wants

    yield f.close()

    start = time()
    while s.tasks:
        yield gen.sleep(0.01)
        assert time() < start + 2, s.tasks


def long_running_client_connection(address):
    with pristine_loop():
        c = Client(address)
        x = c.submit(lambda x: x + 1, 10)
        x.result()
        sleep(100)


@gen_cluster()
def test_cleanup_after_broken_client_connection(s, a, b):
    proc = mp_context.Process(target=long_running_client_connection, args=(s.address,))
    proc.daemon = True
    proc.start()

    start = time()
    while not s.tasks:
        yield gen.sleep(0.01)
        assert time() < start + 5

    proc.terminate()

    start = time()
    while s.tasks:
        yield gen.sleep(0.01)
        assert time() < start + 5


@gen_cluster()
def test_multi_garbage_collection(s, a, b):
    c = yield Client(s.address, asynchronous=True)

    f = yield Client(s.address, asynchronous=True)

    x = c.submit(inc, 1)
    y = f.submit(inc, 2)
    y2 = c.submit(inc, 2)

    assert y.key == y2.key

    yield wait([x, y])

    x.__del__()
    start = time()
    while x.key in a.data or x.key in b.data:
        yield gen.sleep(0.01)
        assert time() < start + 5

    assert s.wants_what == {c.id: {y.key}, f.id: {y.key}, "fire-and-forget": set()}
    assert s.who_wants == {y.key: {c.id, f.id}}

    y.__del__()
    start = time()
    while x.key in s.wants_what[f.id]:
        yield gen.sleep(0.01)
        assert time() < start + 5

    yield gen.sleep(0.1)
    assert y.key in a.data or y.key in b.data
    assert s.wants_what == {c.id: {y.key}, f.id: set(), "fire-and-forget": set()}
    assert s.who_wants == {y.key: {c.id}}

    y2.__del__()
    start = time()
    while y.key in a.data or y.key in b.data:
        yield gen.sleep(0.01)
        assert time() < start + 5

    assert not any(v for v in s.wants_what.values())
    assert not s.who_wants

    yield c.close()
    yield f.close()


@gen_cluster(client=True)
def test__broadcast(c, s, a, b):
    x, y = yield c.scatter([1, 2], broadcast=True)
    assert a.data == b.data == {x.key: 1, y.key: 2}


@gen_cluster(client=True, nthreads=[("127.0.0.1", 1)] * 4)
def test__broadcast_integer(c, s, *workers):
    x, y = yield c.scatter([1, 2], broadcast=2)
    assert len(s.tasks[x.key].who_has) == 2
    assert len(s.tasks[y.key].who_has) == 2


@gen_cluster(client=True)
def test__broadcast_dict(c, s, a, b):
    d = yield c.scatter({"x": 1}, broadcast=True)
    assert a.data == b.data == {"x": 1}


def test_broadcast(c, s, a, b):
    x, y = c.scatter([1, 2], broadcast=True)

    has_what = sync(c.loop, c.scheduler.has_what)

    assert {k: set(v) for k, v in has_what.items()} == {
        a["address"]: {x.key, y.key},
        b["address"]: {x.key, y.key},
    }

    [z] = c.scatter([3], broadcast=True, workers=[a["address"]])

    has_what = sync(c.loop, c.scheduler.has_what)
    assert {k: set(v) for k, v in has_what.items()} == {
        a["address"]: {x.key, y.key, z.key},
        b["address"]: {x.key, y.key},
    }


@gen_cluster(client=True)
def test_proxy(c, s, a, b):
    msg = yield c.scheduler.proxy(msg={"op": "identity"}, worker=a.address)
    assert msg["id"] == a.identity()["id"]


@gen_cluster(client=True)
def test__cancel(c, s, a, b):
    x = c.submit(slowinc, 1)
    y = c.submit(slowinc, x)

    while y.key not in s.tasks:
        yield gen.sleep(0.01)

    yield c.cancel([x])

    assert x.cancelled()
    assert "cancel" in str(x)
    s.validate_state()

    start = time()
    while not y.cancelled():
        yield gen.sleep(0.01)
        assert time() < start + 5

    assert not s.tasks
    s.validate_state()


@gen_cluster(client=True)
def test__cancel_tuple_key(c, s, a, b):
    x = c.submit(inc, 1, key=("x", 0, 1))

    result = yield x
    yield c.cancel(x)
    with pytest.raises(CancelledError):
        yield x


@gen_cluster()
def test__cancel_multi_client(s, a, b):
    c = yield Client(s.address, asynchronous=True)
    f = yield Client(s.address, asynchronous=True)

    x = c.submit(slowinc, 1)
    y = f.submit(slowinc, 1)

    assert x.key == y.key

    yield c.cancel([x])

    assert x.cancelled()
    assert not y.cancelled()

    start = time()
    while y.key not in s.tasks:
        yield gen.sleep(0.01)
        assert time() < start + 5

    out = yield y
    assert out == 2

    with pytest.raises(CancelledError):
        yield x

    yield c.close()
    yield f.close()


@gen_cluster(client=True)
def test__cancel_collection(c, s, a, b):
    L = c.map(double, [[1], [2], [3]])
    x = db.Bag({("b", i): f for i, f in enumerate(L)}, "b", 3)

    yield c.cancel(x)
    yield c.cancel([x])
    assert all(f.cancelled() for f in L)
    assert not s.tasks


def test_cancel(c):
    x = c.submit(slowinc, 1, key="x")
    y = c.submit(slowinc, x, key="y")
    z = c.submit(slowinc, y, key="z")

    c.cancel([y])

    start = time()
    while not z.cancelled():
        sleep(0.01)
        assert time() < start + 5

    assert x.result() == 2

    z.cancel()
    assert z.cancelled()


@gen_cluster(client=True)
def test_future_type(c, s, a, b):
    x = c.submit(inc, 1)
    yield wait([x])
    assert x.type == int
    assert "int" in str(x)


@gen_cluster(client=True)
def test_traceback_clean(c, s, a, b):
    x = c.submit(div, 1, 0)
    try:
        yield x
    except Exception as e:
        f = e
        exc_type, exc_value, tb = sys.exc_info()
        while tb:
            assert "scheduler" not in tb.tb_frame.f_code.co_filename
            assert "worker" not in tb.tb_frame.f_code.co_filename
            tb = tb.tb_next


@gen_cluster(client=True)
def test_map_differnet_lengths(c, s, a, b):
    assert len(c.map(add, [1, 2], [1, 2, 3])) == 2


def test_Future_exception_sync_2(loop, capsys):
    with cluster() as (s, [a, b]):
        with Client(s["address"], loop=loop) as c:
            assert dask.base.get_scheduler() == c.get

    out, err = capsys.readouterr()
    assert len(out.strip().split("\n")) == 1

    assert dask.base.get_scheduler() != c.get


@gen_cluster(timeout=60, client=True)
def test_async_persist(c, s, a, b):
    from dask.delayed import delayed, Delayed

    x = delayed(1)
    y = delayed(inc)(x)
    z = delayed(dec)(x)
    w = delayed(add)(y, z)

    yy, ww = c.persist([y, w])
    assert type(yy) == type(y)
    assert type(ww) == type(w)
    assert len(yy.dask) == 1
    assert len(ww.dask) == 1
    assert len(w.dask) > 1
    assert y.__dask_keys__() == yy.__dask_keys__()
    assert w.__dask_keys__() == ww.__dask_keys__()

    while y.key not in s.tasks and w.key not in s.tasks:
        yield gen.sleep(0.01)

    assert s.who_wants[y.key] == {c.id}
    assert s.who_wants[w.key] == {c.id}

    yyf, wwf = c.compute([yy, ww])
    yyy, www = yield c.gather([yyf, wwf])
    assert yyy == inc(1)
    assert www == add(inc(1), dec(1))

    assert isinstance(c.persist(y), Delayed)
    assert isinstance(c.persist([y]), (list, tuple))


@gen_cluster(client=True)
def test__persist(c, s, a, b):
    pytest.importorskip("dask.array")
    import dask.array as da

    x = da.ones((10, 10), chunks=(5, 10))
    y = 2 * (x + 1)
    assert len(y.dask) == 6
    yy = c.persist(y)

    assert len(y.dask) == 6
    assert len(yy.dask) == 2
    assert all(isinstance(v, Future) for v in yy.dask.values())
    assert yy.__dask_keys__() == y.__dask_keys__()

    g, h = c.compute([y, yy])

    gg, hh = yield c.gather([g, h])
    assert (gg == hh).all()


def test_persist(c):
    pytest.importorskip("dask.array")
    import dask.array as da

    x = da.ones((10, 10), chunks=(5, 10))
    y = 2 * (x + 1)
    assert len(y.dask) == 6
    yy = c.persist(y)
    assert len(y.dask) == 6
    assert len(yy.dask) == 2
    assert all(isinstance(v, Future) for v in yy.dask.values())
    assert yy.__dask_keys__() == y.__dask_keys__()

    zz = yy.compute()
    z = y.compute()
    assert (zz == z).all()


@gen_cluster(timeout=60, client=True)
def test_long_traceback(c, s, a, b):
    from distributed.protocol.pickle import dumps

    def deep(n):
        if n == 0:
            1 / 0
        else:
            return deep(n - 1)

    x = c.submit(deep, 200)
    yield wait([x])
    assert len(dumps(c.futures[x.key].traceback)) < 10000
    assert isinstance(c.futures[x.key].exception, ZeroDivisionError)


@gen_cluster(client=True)
def test_wait_on_collections(c, s, a, b):
    L = c.map(double, [[1], [2], [3]])
    x = db.Bag({("b", i): f for i, f in enumerate(L)}, "b", 3)

    yield wait(x)
    assert all(f.key in a.data or f.key in b.data for f in L)


@gen_cluster(client=True)
def test_futures_of_get(c, s, a, b):
    x, y, z = c.map(inc, [1, 2, 3])

    assert set(futures_of(0)) == set()
    assert set(futures_of(x)) == {x}
    assert set(futures_of([x, y, z])) == {x, y, z}
    assert set(futures_of([x, [y], [[z]]])) == {x, y, z}
    assert set(futures_of({"x": x, "y": [y]})) == {x, y}

    b = db.Bag({("b", i): f for i, f in enumerate([x, y, z])}, "b", 3)
    assert set(futures_of(b)) == {x, y, z}

    sg = SubgraphCallable(
        {"x": x, "y": y, "z": z, "out": (add, (add, (add, x, y), z), "in")},
        "out",
        ("in",),
    )
    assert set(futures_of(sg)) == {x, y, z}


def test_futures_of_class():
    da = pytest.importorskip("dask.array")
    assert futures_of([da.Array]) == []


@gen_cluster(client=True)
def test_futures_of_cancelled_raises(c, s, a, b):
    x = c.submit(inc, 1)
    yield c.cancel([x])

    with pytest.raises(CancelledError):
        yield x

    with pytest.raises(CancelledError):
        yield c.get({"x": (inc, x), "y": (inc, 2)}, ["x", "y"], sync=False)

    with pytest.raises(CancelledError):
        c.submit(inc, x)

    with pytest.raises(CancelledError):
        c.submit(add, 1, y=x)

    with pytest.raises(CancelledError):
        c.map(add, [1], y=x)

    assert "y" not in s.tasks


@pytest.mark.skip
@gen_cluster(nthreads=[("127.0.0.1", 1)], client=True)
def test_dont_delete_recomputed_results(c, s, w):
    x = c.submit(inc, 1)  # compute first time
    yield wait([x])
    x.__del__()  # trigger garbage collection
    yield gen.moment
    xx = c.submit(inc, 1)  # compute second time

    start = time()
    while xx.key not in w.data:  # data shows up
        yield gen.sleep(0.01)
        assert time() < start + 1

    while time() < start + (s.delete_interval + 100) / 1000:  # and stays
        assert xx.key in w.data
        yield gen.sleep(0.01)


@gen_cluster(nthreads=[], client=True)
def test_fatally_serialized_input(c, s):
    o = FatallySerializedObject()

    future = c.submit(inc, o)

    while not s.tasks:
        yield gen.sleep(0.01)


@pytest.mark.skip(reason="Use fast random selection now")
@gen_cluster(client=True)
def test_balance_tasks_by_stacks(c, s, a, b):
    x = c.submit(inc, 1)
    yield wait(x)

    y = c.submit(inc, 2)
    yield wait(y)

    assert len(a.data) == len(b.data) == 1


@gen_cluster(client=True)
def test_run(c, s, a, b):
    results = yield c.run(inc, 1)
    assert results == {a.address: 2, b.address: 2}

    results = yield c.run(inc, 1, workers=[a.address])
    assert results == {a.address: 2}

    results = yield c.run(inc, 1, workers=[])
    assert results == {}


@gen_cluster(client=True)
def test_run_handles_picklable_data(c, s, a, b):
    futures = c.map(inc, range(10))
    yield wait(futures)

    def func():
        return {}, set(), [], (), 1, "hello", b"100"

    results = yield c.run_on_scheduler(func)
    assert results == func()

    results = yield c.run(func)
    assert results == {w.address: func() for w in [a, b]}


def test_run_sync(c, s, a, b):
    def func(x, y=10):
        return x + y

    result = c.run(func, 1, y=2)
    assert result == {a["address"]: 3, b["address"]: 3}

    result = c.run(func, 1, y=2, workers=[a["address"]])
    assert result == {a["address"]: 3}


@gen_cluster(client=True)
def test_run_coroutine(c, s, a, b):
    results = yield c.run(geninc, 1, delay=0.05)
    assert results == {a.address: 2, b.address: 2}

    results = yield c.run(geninc, 1, delay=0.05, workers=[a.address])
    assert results == {a.address: 2}

    results = yield c.run(geninc, 1, workers=[])
    assert results == {}

    with pytest.raises(RuntimeError, match="hello"):
        yield c.run(throws, 1)

    if sys.version_info >= (3, 5):
        results = yield c.run(asyncinc, 2, delay=0.01)
        assert results == {a.address: 3, b.address: 3}


def test_run_coroutine_sync(c, s, a, b):
    result = c.run(geninc, 2, delay=0.01)
    assert result == {a["address"]: 3, b["address"]: 3}

    result = c.run(geninc, 2, workers=[a["address"]])
    assert result == {a["address"]: 3}

    t1 = time()
    result = c.run(geninc, 2, delay=10, wait=False)
    t2 = time()
    assert result is None
    assert t2 - t1 <= 1.0


def test_run_exception(c):
    def raise_exception(exc_type, exc_msg):
        raise exc_type(exc_msg)

    for exc_type in [ValueError, RuntimeError]:
        with pytest.raises(exc_type, match="informative message"):
            c.run(raise_exception, exc_type, "informative message")


def test_diagnostic_ui(loop):
    with cluster() as (s, [a, b]):
        a_addr = a["address"]
        b_addr = b["address"]
        with Client(s["address"], loop=loop) as c:
            d = c.nthreads()
            assert d == {a_addr: 1, b_addr: 1}

            d = c.nthreads([a_addr])
            assert d == {a_addr: 1}
            d = c.nthreads(a_addr)
            assert d == {a_addr: 1}
            d = c.nthreads(a["address"])
            assert d == {a_addr: 1}

            x = c.submit(inc, 1)
            y = c.submit(inc, 2)
            z = c.submit(inc, 3)
            wait([x, y, z])
            d = c.who_has()
            assert set(d) == {x.key, y.key, z.key}
            assert all(w in [a_addr, b_addr] for v in d.values() for w in v)
            assert all(d.values())

            d = c.who_has([x, y])
            assert set(d) == {x.key, y.key}

            d = c.who_has(x)
            assert set(d) == {x.key}

            d = c.has_what()
            assert set(d) == {a_addr, b_addr}
            assert all(k in [x.key, y.key, z.key] for v in d.values() for k in v)

            d = c.has_what([a_addr])
            assert set(d) == {a_addr}

            d = c.has_what(a_addr)
            assert set(d) == {a_addr}


def test_diagnostic_nbytes_sync(c):
    incs = c.map(inc, [1, 2, 3])
    doubles = c.map(double, [1, 2, 3])
    wait(incs + doubles)

    assert c.nbytes(summary=False) == {k.key: sizeof(1) for k in incs + doubles}
    assert c.nbytes(summary=True) == {"inc": sizeof(1) * 3, "double": sizeof(1) * 3}


@gen_cluster(client=True)
def test_diagnostic_nbytes(c, s, a, b):
    incs = c.map(inc, [1, 2, 3])
    doubles = c.map(double, [1, 2, 3])
    yield wait(incs + doubles)

    assert s.get_nbytes(summary=False) == {k.key: sizeof(1) for k in incs + doubles}
    assert s.get_nbytes(summary=True) == {"inc": sizeof(1) * 3, "double": sizeof(1) * 3}


@gen_test()
def test_worker_aliases():
    s = yield Scheduler(validate=True, port=0)
    a = Worker(s.address, name="alice")
    b = Worker(s.address, name="bob")
    w = Worker(s.address, name=3)
    yield [a, b, w]

    c = yield Client(s.address, asynchronous=True)

    L = c.map(inc, range(10), workers="alice")
    future = yield c.scatter(123, workers=3)
    yield wait(L)
    assert len(a.data) == 10
    assert len(b.data) == 0
    assert dict(w.data) == {future.key: 123}

    for i, alias in enumerate([3, [3], "alice"]):
        result = yield c.submit(lambda x: x + 1, i, workers=alias)
        assert result == i + 1

    yield c.close()
    yield [a.close(), b.close(), w.close()]
    yield s.close()


def test_persist_get_sync(c):
    dadd = delayed(add)
    x, y = delayed(1), delayed(2)
    xx = delayed(add)(x, x)
    yy = delayed(add)(y, y)
    xxyy = delayed(add)(xx, yy)

    xxyy2 = c.persist(xxyy)
    xxyy3 = delayed(add)(xxyy2, 10)

    assert xxyy3.compute() == ((1 + 1) + (2 + 2)) + 10


@gen_cluster(client=True)
def test_persist_get(c, s, a, b):
    dadd = delayed(add)
    x, y = delayed(1), delayed(2)
    xx = delayed(add)(x, x)
    yy = delayed(add)(y, y)
    xxyy = delayed(add)(xx, yy)

    xxyy2 = c.persist(xxyy)
    xxyy3 = delayed(add)(xxyy2, 10)

    yield gen.sleep(0.5)
    result = yield c.get(xxyy3.dask, xxyy3.__dask_keys__(), sync=False)
    assert result[0] == ((1 + 1) + (2 + 2)) + 10

    result = yield c.compute(xxyy3)
    assert result == ((1 + 1) + (2 + 2)) + 10

    result = yield c.compute(xxyy3)
    assert result == ((1 + 1) + (2 + 2)) + 10

    result = yield c.compute(xxyy3)
    assert result == ((1 + 1) + (2 + 2)) + 10


@pytest.mark.skipif(WINDOWS, reason="num_fds not supported on windows")
def test_client_num_fds(loop):
    psutil = pytest.importorskip("psutil")
    with cluster() as (s, [a, b]):
        proc = psutil.Process()
        with Client(s["address"], loop=loop) as c:  # first client to start loop
            before = proc.num_fds()  # measure
            for i in range(4):
                with Client(s["address"], loop=loop):  # start more clients
                    pass
            start = time()
            while proc.num_fds() > before:
                sleep(0.01)
                assert time() < start + 4


@gen_cluster()
def test_startup_close_startup(s, a, b):
    c = yield Client(s.address, asynchronous=True)
    yield c.close()

    c = yield Client(s.address, asynchronous=True)
    yield c.close()


def test_startup_close_startup_sync(loop):
    with cluster() as (s, [a, b]):
        with Client(s["address"], loop=loop) as c:
            sleep(0.1)
        with Client(s["address"]) as c:
            pass
        with Client(s["address"]) as c:
            pass
        sleep(0.1)
        with Client(s["address"]) as c:
            pass


@gen_cluster(client=True)
def test_badly_serialized_exceptions(c, s, a, b):
    def f():
        class BadlySerializedException(Exception):
            def __reduce__(self):
                raise TypeError()

        raise BadlySerializedException("hello world")

    x = c.submit(f)

    try:
        result = yield x
    except Exception as e:
        assert "hello world" in str(e)
    else:
        assert False


@gen_cluster(client=True)
def test_rebalance(c, s, a, b):
    aws = s.workers[a.address]
    bws = s.workers[b.address]

    x, y = yield c.scatter([1, 2], workers=[a.address])
    assert len(a.data) == 2
    assert len(b.data) == 0

    s.validate_state()
    yield c.rebalance()
    s.validate_state()

    assert len(b.data) == 1
    assert {ts.key for ts in bws.has_what} == set(b.data)
    assert bws in s.tasks[x.key].who_has or bws in s.tasks[y.key].who_has

    assert len(a.data) == 1
    assert {ts.key for ts in aws.has_what} == set(a.data)
    assert aws not in s.tasks[x.key].who_has or aws not in s.tasks[y.key].who_has


@gen_cluster(nthreads=[("127.0.0.1", 1)] * 4, client=True)
def test_rebalance_workers(e, s, a, b, c, d):
    w, x, y, z = yield e.scatter([1, 2, 3, 4], workers=[a.address])
    assert len(a.data) == 4
    assert len(b.data) == 0
    assert len(c.data) == 0
    assert len(d.data) == 0

    yield e.rebalance([x, y], workers=[a.address, c.address])
    assert len(a.data) == 3
    assert len(b.data) == 0
    assert len(c.data) == 1
    assert len(d.data) == 0
    assert c.data == {x.key: 2} or c.data == {y.key: 3}

    yield e.rebalance()
    assert len(a.data) == 1
    assert len(b.data) == 1
    assert len(c.data) == 1
    assert len(d.data) == 1
    s.validate_state()


@gen_cluster(client=True)
def test_rebalance_execution(c, s, a, b):
    futures = c.map(inc, range(10), workers=a.address)
    yield c.rebalance(futures)
    assert len(a.data) == len(b.data) == 5
    s.validate_state()


def test_rebalance_sync(c, s, a, b):
    futures = c.map(inc, range(10), workers=[a["address"]])
    c.rebalance(futures)

    has_what = c.has_what()
    assert len(has_what) == 2
    assert list(valmap(len, has_what).values()) == [5, 5]


@gen_cluster(client=True)
def test_rebalance_unprepared(c, s, a, b):
    futures = c.map(slowinc, range(10), delay=0.05, workers=a.address)
    yield gen.sleep(0.1)
    yield c.rebalance(futures)
    s.validate_state()


@gen_cluster(client=True)
def test_receive_lost_key(c, s, a, b):
    x = c.submit(inc, 1, workers=[a.address])
    result = yield x
    yield a.close()

    start = time()
    while x.status == "finished":
        assert time() < start + 5
        yield gen.sleep(0.01)


@pytest.mark.skipif(
    not sys.platform.startswith("linux"), reason="Need 127.0.0.2 to mean localhost"
)
@gen_cluster([("127.0.0.1", 1), ("127.0.0.2", 2)], client=True)
def test_unrunnable_task_runs(c, s, a, b):
    x = c.submit(inc, 1, workers=[a.ip])
    result = yield x

    yield a.close()
    start = time()
    while x.status == "finished":
        assert time() < start + 5
        yield gen.sleep(0.01)

    assert s.tasks[x.key] in s.unrunnable
    assert s.get_task_status(keys=[x.key]) == {x.key: "no-worker"}

    w = yield Worker(s.address, loop=s.loop)

    start = time()
    while x.status != "finished":
        assert time() < start + 2
        yield gen.sleep(0.01)

    assert s.tasks[x.key] not in s.unrunnable
    result = yield x
    assert result == 2
    yield w.close()


@gen_cluster(client=True, nthreads=[])
def test_add_worker_after_tasks(c, s):
    futures = c.map(inc, range(10))

    n = yield Nanny(s.address, nthreads=2, loop=s.loop, port=0)

    result = yield c.gather(futures)

    yield n.close()


@pytest.mark.skipif(
    not sys.platform.startswith("linux"), reason="Need 127.0.0.2 to mean localhost"
)
@gen_cluster([("127.0.0.1", 1), ("127.0.0.2", 2)], client=True)
def test_workers_register_indirect_data(c, s, a, b):
    [x] = yield c.scatter([1], workers=a.address)
    y = c.submit(inc, x, workers=b.ip)
    yield y
    assert b.data[x.key] == 1
    assert s.tasks[x.key].who_has == {s.workers[a.address], s.workers[b.address]}
    assert s.workers[b.address].has_what == {s.tasks[x.key], s.tasks[y.key]}
    s.validate_state()


@gen_cluster(client=True)
def test_submit_on_cancelled_future(c, s, a, b):
    x = c.submit(inc, 1)
    yield x

    yield c.cancel(x)

    with pytest.raises(CancelledError):
        y = c.submit(inc, x)


@gen_cluster(client=True, nthreads=[("127.0.0.1", 1)] * 10)
def test_replicate(c, s, *workers):
    [a, b] = yield c.scatter([1, 2])
    yield s.replicate(keys=[a.key, b.key], n=5)
    s.validate_state()

    assert len(s.tasks[a.key].who_has) == 5
    assert len(s.tasks[b.key].who_has) == 5

    assert sum(a.key in w.data for w in workers) == 5
    assert sum(b.key in w.data for w in workers) == 5


@gen_cluster(client=True)
def test_replicate_tuple_keys(c, s, a, b):
    x = delayed(inc)(1, dask_key_name=("x", 1))
    f = c.persist(x)
    yield c.replicate(f, n=5)
    s.validate_state()
    assert a.data and b.data

    yield c.rebalance(f)
    s.validate_state()


@gen_cluster(client=True, nthreads=[("127.0.0.1", 1)] * 10)
def test_replicate_workers(c, s, *workers):

    [a, b] = yield c.scatter([1, 2], workers=[workers[0].address])
    yield s.replicate(
        keys=[a.key, b.key], n=5, workers=[w.address for w in workers[:5]]
    )

    assert len(s.tasks[a.key].who_has) == 5
    assert len(s.tasks[b.key].who_has) == 5

    assert sum(a.key in w.data for w in workers[:5]) == 5
    assert sum(b.key in w.data for w in workers[:5]) == 5
    assert sum(a.key in w.data for w in workers[5:]) == 0
    assert sum(b.key in w.data for w in workers[5:]) == 0

    yield s.replicate(keys=[a.key, b.key], n=1)

    assert len(s.tasks[a.key].who_has) == 1
    assert len(s.tasks[b.key].who_has) == 1
    assert sum(a.key in w.data for w in workers) == 1
    assert sum(b.key in w.data for w in workers) == 1

    s.validate_state()

    yield s.replicate(keys=[a.key, b.key], n=None)  # all
    assert len(s.tasks[a.key].who_has) == 10
    assert len(s.tasks[b.key].who_has) == 10
    s.validate_state()

    yield s.replicate(
        keys=[a.key, b.key], n=1, workers=[w.address for w in workers[:5]]
    )
    assert sum(a.key in w.data for w in workers[:5]) == 1
    assert sum(b.key in w.data for w in workers[:5]) == 1
    assert sum(a.key in w.data for w in workers[5:]) == 5
    assert sum(b.key in w.data for w in workers[5:]) == 5
    s.validate_state()


class CountSerialization(object):
    def __init__(self):
        self.n = 0

    def __setstate__(self, n):
        self.n = n + 1

    def __getstate__(self):
        return self.n


@gen_cluster(client=True, nthreads=[("127.0.0.1", 1)] * 10)
def test_replicate_tree_branching(c, s, *workers):
    obj = CountSerialization()
    [future] = yield c.scatter([obj])
    yield s.replicate(keys=[future.key], n=10)

    max_count = max(w.data[future.key].n for w in workers)
    assert max_count > 1


@gen_cluster(client=True, nthreads=[("127.0.0.1", 1)] * 10)
def test_client_replicate(c, s, *workers):
    x = c.submit(inc, 1)
    y = c.submit(inc, 2)
    yield c.replicate([x, y], n=5)

    assert len(s.tasks[x.key].who_has) == 5
    assert len(s.tasks[y.key].who_has) == 5

    yield c.replicate([x, y], n=3)

    assert len(s.tasks[x.key].who_has) == 3
    assert len(s.tasks[y.key].who_has) == 3

    yield c.replicate([x, y])
    s.validate_state()

    assert len(s.tasks[x.key].who_has) == 10
    assert len(s.tasks[y.key].who_has) == 10


@pytest.mark.skipif(
    not sys.platform.startswith("linux"), reason="Need 127.0.0.2 to mean localhost"
)
@gen_cluster(
    client=True,
    nthreads=[("127.0.0.1", 1), ("127.0.0.2", 1), ("127.0.0.2", 1)],
    timeout=None,
)
def test_client_replicate_host(client, s, a, b, c):
    aws = s.workers[a.address]
    bws = s.workers[b.address]
    cws = s.workers[c.address]

    x = client.submit(inc, 1, workers="127.0.0.2")
    yield wait([x])
    assert s.tasks[x.key].who_has == {bws} or s.tasks[x.key].who_has == {cws}

    yield client.replicate([x], workers=["127.0.0.2"])
    assert s.tasks[x.key].who_has == {bws, cws}

    yield client.replicate([x], workers=["127.0.0.1"])
    assert s.tasks[x.key].who_has == {aws, bws, cws}


def test_client_replicate_sync(c):
    x = c.submit(inc, 1)
    y = c.submit(inc, 2)
    c.replicate([x, y], n=2)

    who_has = c.who_has()
    assert len(who_has[x.key]) == len(who_has[y.key]) == 2

    with pytest.raises(ValueError):
        c.replicate([x], n=0)

    assert y.result() == 3


@pytest.mark.skipif(WINDOWS, reason="Windows timer too coarse-grained")
@gen_cluster(client=True, nthreads=[("127.0.0.1", 4)] * 1)
def test_task_load_adapts_quickly(c, s, a):
    future = c.submit(slowinc, 1, delay=0.2)  # slow
    yield wait(future)
    assert 0.15 < s.task_duration["slowinc"] < 0.4

    futures = c.map(slowinc, range(10), delay=0)  # very fast
    yield wait(futures)

    assert 0 < s.task_duration["slowinc"] < 0.1


@gen_cluster(client=True, nthreads=[("127.0.0.1", 1)] * 2)
def test_even_load_after_fast_functions(c, s, a, b):
    x = c.submit(inc, 1, workers=a.address)  # very fast
    y = c.submit(inc, 2, workers=b.address)  # very fast
    yield wait([x, y])

    futures = c.map(inc, range(2, 11))
    yield wait(futures)
    assert any(f.key in a.data for f in futures)
    assert any(f.key in b.data for f in futures)

    # assert abs(len(a.data) - len(b.data)) <= 3


@gen_cluster(client=True, nthreads=[("127.0.0.1", 1)] * 2)
def test_even_load_on_startup(c, s, a, b):
    x, y = c.map(inc, [1, 2])
    yield wait([x, y])
    assert len(a.data) == len(b.data) == 1


@pytest.mark.skip
@gen_cluster(client=True, nthreads=[("127.0.0.1", 2)] * 2)
def test_contiguous_load(c, s, a, b):
    w, x, y, z = c.map(inc, [1, 2, 3, 4])
    yield wait([w, x, y, z])

    groups = [set(a.data), set(b.data)]
    assert {w.key, x.key} in groups
    assert {y.key, z.key} in groups


@gen_cluster(client=True, nthreads=[("127.0.0.1", 1)] * 4)
def test_balanced_with_submit(c, s, *workers):
    L = [c.submit(slowinc, i) for i in range(4)]
    yield wait(L)
    for w in workers:
        assert len(w.data) == 1


@gen_cluster(client=True, nthreads=[("127.0.0.1", 1)] * 4)
def test_balanced_with_submit_and_resident_data(c, s, *workers):
    [x] = yield c.scatter([10], broadcast=True)
    L = [c.submit(slowinc, x, pure=False) for i in range(4)]
    yield wait(L)
    for w in workers:
        assert len(w.data) == 2


@gen_cluster(client=True, nthreads=[("127.0.0.1", 20)] * 2)
def test_scheduler_saturates_cores(c, s, a, b):
    for delay in [0, 0.01, 0.1]:
        futures = c.map(slowinc, range(100), delay=delay)
        futures = c.map(slowinc, futures, delay=delay / 10)
        while not s.tasks:
            if s.tasks:
                assert all(
                    len(p) >= 20
                    for w in s.workers.values()
                    for p in w.processing.values()
                )
            yield gen.sleep(0.01)


@gen_cluster(client=True, nthreads=[("127.0.0.1", 20)] * 2)
def test_scheduler_saturates_cores_random(c, s, a, b):
    for delay in [0, 0.01, 0.1]:
        futures = c.map(randominc, range(100), scale=0.1)
        while not s.tasks:
            if s.tasks:
                assert all(
                    len(p) >= 20
                    for w in s.workers.values()
                    for p in w.processing.values()
                )
            yield gen.sleep(0.01)


@gen_cluster(client=True, nthreads=[("127.0.0.1", 1)] * 4)
def test_cancel_clears_processing(c, s, *workers):
    da = pytest.importorskip("dask.array")
    x = c.submit(slowinc, 1, delay=0.2)
    while not s.tasks:
        yield gen.sleep(0.01)

    yield c.cancel(x)

    start = time()
    while any(v for w in s.workers.values() for v in w.processing):
        assert time() < start + 0.2
        yield gen.sleep(0.01)
    s.validate_state()


def test_default_get():
    with cluster() as (s, [a, b]):
        pre_get = dask.base.get_scheduler()
        pytest.raises(KeyError, dask.config.get, "shuffle")
        with Client(s["address"], set_as_default=True) as c:
            assert dask.base.get_scheduler() == c.get
            assert dask.config.get("shuffle") == "tasks"

        assert dask.base.get_scheduler() == pre_get
        pytest.raises(KeyError, dask.config.get, "shuffle")

        c = Client(s["address"], set_as_default=False)
        assert dask.base.get_scheduler() == pre_get
        pytest.raises(KeyError, dask.config.get, "shuffle")
        c.close()

        c = Client(s["address"], set_as_default=True)
        assert dask.config.get("shuffle") == "tasks"
        assert dask.base.get_scheduler() == c.get
        c.close()
        assert dask.base.get_scheduler() == pre_get
        pytest.raises(KeyError, dask.config.get, "shuffle")

        with Client(s["address"]) as c:
            assert dask.base.get_scheduler() == c.get

        with Client(s["address"], set_as_default=False) as c:
            assert dask.base.get_scheduler() != c.get
        assert dask.base.get_scheduler() != c.get

        with Client(s["address"], set_as_default=True) as c1:
            assert dask.base.get_scheduler() == c1.get
            with Client(s["address"], set_as_default=True) as c2:
                assert dask.base.get_scheduler() == c2.get
            assert dask.base.get_scheduler() == c1.get
        assert dask.base.get_scheduler() == pre_get


@gen_cluster(client=True)
def test_get_processing(c, s, a, b):
    processing = yield c.processing()
    assert processing == valmap(tuple, s.processing)

    futures = c.map(
        slowinc, range(10), delay=0.1, workers=[a.address], allow_other_workers=True
    )

    yield gen.sleep(0.2)

    x = yield c.processing()
    assert set(x) == {a.address, b.address}

    x = yield c.processing(workers=[a.address])
    assert isinstance(x[a.address], (list, tuple))


@gen_cluster(client=True)
def test_get_foo(c, s, a, b):
    futures = c.map(inc, range(10))
    yield wait(futures)

    x = yield c.scheduler.ncores()
    assert x == s.nthreads

    x = yield c.scheduler.ncores(workers=[a.address])
    assert x == {a.address: s.nthreads[a.address]}

    x = yield c.scheduler.has_what()
    assert valmap(sorted, x) == valmap(sorted, s.has_what)

    x = yield c.scheduler.has_what(workers=[a.address])
    assert valmap(sorted, x) == {a.address: sorted(s.has_what[a.address])}

    x = yield c.scheduler.nbytes(summary=False)
    assert x == s.get_nbytes(summary=False)

    x = yield c.scheduler.nbytes(keys=[futures[0].key], summary=False)
    assert x == {futures[0].key: s.tasks[futures[0].key].nbytes}

    x = yield c.scheduler.who_has()
    assert valmap(sorted, x) == valmap(sorted, s.who_has)

    x = yield c.scheduler.who_has(keys=[futures[0].key])
    assert valmap(sorted, x) == {futures[0].key: sorted(s.who_has[futures[0].key])}


def assert_dict_key_equal(expected, actual):
    assert set(expected.keys()) == set(actual.keys())
    for k in actual.keys():
        ev = expected[k]
        av = actual[k]
        assert list(ev) == list(av)


@gen_cluster(client=True, nthreads=[("127.0.0.1", 1)] * 3)
def test_get_foo_lost_keys(c, s, u, v, w):
    x = c.submit(inc, 1, workers=[u.address])
    y = yield c.scatter(3, workers=[v.address])
    yield wait([x, y])

    ua, va, wa = u.address, v.address, w.address

    d = yield c.scheduler.has_what()
    assert_dict_key_equal(d, {ua: [x.key], va: [y.key], wa: []})
    d = yield c.scheduler.has_what(workers=[ua, va])
    assert_dict_key_equal(d, {ua: [x.key], va: [y.key]})
    d = yield c.scheduler.who_has()
    assert_dict_key_equal(d, {x.key: [ua], y.key: [va]})
    d = yield c.scheduler.who_has(keys=[x.key, y.key])
    assert_dict_key_equal(d, {x.key: [ua], y.key: [va]})

    yield u.close()
    yield v.close()

    d = yield c.scheduler.has_what()
    assert_dict_key_equal(d, {wa: []})
    d = yield c.scheduler.has_what(workers=[ua, va])
    assert_dict_key_equal(d, {ua: [], va: []})
    # The scattered key cannot be recomputed so it is forgotten
    d = yield c.scheduler.who_has()
    assert_dict_key_equal(d, {x.key: []})
    # ... but when passed explicitly, it is included in the result
    d = yield c.scheduler.who_has(keys=[x.key, y.key])
    assert_dict_key_equal(d, {x.key: [], y.key: []})


@pytest.mark.slow
@gen_cluster(
    client=True, Worker=Nanny, clean_kwargs={"threads": False, "processes": False}
)
def test_bad_tasks_fail(c, s, a, b):
    f = c.submit(sys.exit, 0)
    with pytest.raises(KilledWorker) as info:
        yield f

    assert info.value.last_worker.nanny in {a.address, b.address}
    yield [a.close(), b.close()]


def test_get_processing_sync(c, s, a, b):
    processing = c.processing()
    assert not any(v for v in processing.values())

    futures = c.map(
        slowinc, range(10), delay=0.1, workers=[a["address"]], allow_other_workers=False
    )

    sleep(0.2)

    aa = a["address"]
    bb = b["address"]
    processing = c.processing()

    assert set(c.processing(aa)) == {aa}
    assert set(c.processing([aa])) == {aa}

    c.cancel(futures)


def test_close_idempotent(c):
    c.close()
    c.close()
    c.close()


@nodebug
def test_get_returns_early(c):
    start = time()
    with ignoring(RuntimeError):
        result = c.get({"x": (throws, 1), "y": (sleep, 1)}, ["x", "y"])
    assert time() < start + 0.5
    # Futures should be released and forgotten
    wait_for(lambda: not c.futures, timeout=0.1)

    wait_for(lambda: not any(c.processing().values()), timeout=3)

    x = c.submit(inc, 1)
    x.result()

    with ignoring(RuntimeError):
        result = c.get({"x": (throws, 1), x.key: (inc, 1)}, ["x", x.key])
    assert x.key in c.futures


@pytest.mark.slow
@gen_cluster(Worker=Nanny, client=True)
def test_Client_clears_references_after_restart(c, s, a, b):
    x = c.submit(inc, 1)
    assert x.key in c.refcount

    yield c.restart()
    assert x.key not in c.refcount

    key = x.key
    del x
    import gc

    gc.collect()
    yield gen.moment

    assert key not in c.refcount


def test_get_stops_work_after_error(c):
    with pytest.raises(RuntimeError):
        c.get({"x": (throws, 1), "y": (sleep, 1.5)}, ["x", "y"])

    start = time()
    while any(c.processing().values()):
        sleep(0.01)
        assert time() < start + 0.5


def test_as_completed_list(c):
    seq = c.map(inc, range(5))
    seq2 = list(as_completed(seq))
    assert set(c.gather(seq2)) == {1, 2, 3, 4, 5}


def test_as_completed_results(c):
    seq = c.map(inc, range(5))
    seq2 = list(as_completed(seq, with_results=True))
    assert set(pluck(1, seq2)) == {1, 2, 3, 4, 5}
    assert set(pluck(0, seq2)) == set(seq)


@pytest.mark.parametrize("with_results", [True, False])
def test_as_completed_batches(c, with_results):
    n = 50
    futures = c.map(slowinc, range(n), delay=0.01)
    out = []
    for batch in as_completed(futures, with_results=with_results).batches():
        assert isinstance(batch, (tuple, list))
        sleep(0.05)
        out.extend(batch)

    assert len(out) == n
    if with_results:
        assert set(pluck(1, out)) == set(range(1, n + 1))
    else:
        assert set(out) == set(futures)


def test_as_completed_next_batch(c):
    futures = c.map(slowinc, range(2), delay=0.1)
    ac = as_completed(futures)
    assert not ac.is_empty()
    assert ac.next_batch(block=False) == []
    assert set(ac.next_batch(block=True)).issubset(futures)
    while not ac.is_empty():
        assert set(ac.next_batch(block=True)).issubset(futures)
    assert ac.is_empty()
    assert not ac.has_ready()


@gen_test()
def test_status():
    s = yield Scheduler(port=0)

    c = yield Client(s.address, asynchronous=True)
    assert c.status == "running"
    x = c.submit(inc, 1)

    yield c.close()
    assert c.status == "closed"

    yield s.close()


@gen_cluster(client=True)
def test_persist_optimize_graph(c, s, a, b):
    i = 10
    for method in [c.persist, c.compute]:
        b = db.range(i, npartitions=2)
        i += 1
        b2 = b.map(inc)
        b3 = b2.map(inc)

        b4 = method(b3, optimize_graph=False)
        yield wait(b4)

        assert set(map(tokey, b3.__dask_keys__())).issubset(s.tasks)

        b = db.range(i, npartitions=2)
        i += 1
        b2 = b.map(inc)
        b3 = b2.map(inc)

        b4 = method(b3, optimize_graph=True)
        yield wait(b4)

        assert not any(tokey(k) in s.tasks for k in b2.__dask_keys__())


@gen_cluster(client=True, nthreads=[])
def test_scatter_raises_if_no_workers(c, s):
    with pytest.raises(gen.TimeoutError):
        yield c.scatter(1, timeout=0.5)


@pytest.mark.slow
def test_reconnect(loop):
    w = Worker("127.0.0.1", 9393, loop=loop)
    loop.add_callback(w.start)

    scheduler_cli = [
        "dask-scheduler",
        "--host",
        "127.0.0.1",
        "--port",
        "9393",
        "--no-dashboard",
    ]
    with popen(scheduler_cli) as s:
        c = Client("127.0.0.1:9393", loop=loop)
        start = time()
        while len(c.nthreads()) != 1:
            sleep(0.1)
            assert time() < start + 3

        x = c.submit(inc, 1)
        assert x.result() == 2

    start = time()
    while c.status != "connecting":
        assert time() < start + 5
        sleep(0.01)

    with pytest.raises(Exception):
        c.nthreads()

    assert x.status == "cancelled"
    with pytest.raises(CancelledError):
        x.result()

    with popen(scheduler_cli) as s:
        start = time()
        while c.status != "running":
            sleep(0.1)
            assert time() < start + 5
        start = time()
        while len(c.nthreads()) != 1:
            sleep(0.05)
            assert time() < start + 15

        x = c.submit(inc, 1)
        assert x.result() == 2

    start = time()
    while True:
        try:
            x.result()
            assert False
        except CommClosedError:
            continue
        except CancelledError:
            break
        assert time() < start + 5
        sleep(0.1)

    sync(loop, w.close)
    c.close()


@gen_cluster(client=True, nthreads=[], client_kwargs={"timeout": 0.5})
def test_reconnect_timeout(c, s):
    with captured_logger(logging.getLogger("distributed.client")) as logger:
        yield s.close()
        start = time()
        while c.status != "closed":
            yield c._update_scheduler_info()
            yield gen.sleep(0.05)
            assert time() < start + 5, "Timeout waiting for reconnect to fail"
    text = logger.getvalue()
    assert "Failed to reconnect" in text


@pytest.mark.slow
@pytest.mark.skipif(WINDOWS, reason="num_fds not supported on windows")
@pytest.mark.xfail(reason="TODO: intermittent failures")
@pytest.mark.parametrize("worker,count,repeat", [(Worker, 100, 5), (Nanny, 10, 20)])
def test_open_close_many_workers(loop, worker, count, repeat):
    psutil = pytest.importorskip("psutil")
    proc = psutil.Process()

    with cluster(nworkers=0, active_rpc_timeout=2) as (s, _):
        gc.collect()
        before = proc.num_fds()
        done = Semaphore(0)
        running = weakref.WeakKeyDictionary()
        workers = set()
        status = True

        @gen.coroutine
        def start_worker(sleep, duration, repeat=1):
            for i in range(repeat):
                yield gen.sleep(sleep)
                if not status:
                    return
                w = worker(s["address"], loop=loop)
                running[w] = None
                workers.add(w)
                yield w
                addr = w.worker_address
                running[w] = addr
                yield gen.sleep(duration)
                yield w.close()
                del w
                yield gen.moment
            done.release()

        for i in range(count):
            loop.add_callback(
                start_worker, random.random() / 5, random.random() / 5, repeat=repeat
            )

        with Client(s["address"], loop=loop) as c:
            sleep(1)

            for i in range(count):
                done.acquire(timeout=5)
                gc.collect()
                if not running:
                    break

            start = time()
            while c.nthreads():
                sleep(0.2)
                assert time() < start + 10

            status = False

            [c.sync(w.close) for w in list(workers)]
            for w in workers:
                assert w.status == "closed"

    start = time()
    while proc.num_fds() > before:
        print("fds:", before, proc.num_fds())
        sleep(0.1)
        assert time() < start + 10


@gen_cluster(client=False, timeout=None)
def test_idempotence(s, a, b):
    c = yield Client(s.address, asynchronous=True)
    f = yield Client(s.address, asynchronous=True)

    # Submit
    x = c.submit(inc, 1)
    yield x
    log = list(s.transition_log)

    len_single_submit = len(log)  # see last assert

    y = f.submit(inc, 1)
    assert x.key == y.key
    yield y
    yield gen.sleep(0.1)
    log2 = list(s.transition_log)
    assert log == log2

    # Error
    a = c.submit(div, 1, 0)
    yield wait(a)
    assert a.status == "error"
    log = list(s.transition_log)

    b = f.submit(div, 1, 0)
    assert a.key == b.key
    yield wait(b)
    yield gen.sleep(0.1)
    log2 = list(s.transition_log)
    assert log == log2

    s.transition_log.clear()
    # Simultaneous Submit
    d = c.submit(inc, 2)
    e = c.submit(inc, 2)
    yield wait([d, e])

    assert len(s.transition_log) == len_single_submit

    yield c.close()
    yield f.close()


def test_scheduler_info(c):
    info = c.scheduler_info()
    assert isinstance(info, dict)
    assert len(info["workers"]) == 2


def test_write_scheduler_file(c):
    info = c.scheduler_info()
    with tmpfile("json") as scheduler_file:
        c.write_scheduler_file(scheduler_file)
        with Client(scheduler_file=scheduler_file) as c2:
            info2 = c2.scheduler_info()
            assert c.scheduler.address == c2.scheduler.address

        # test that a ValueError is raised if the scheduler_file
        # attribute is already set
        with pytest.raises(ValueError):
            c.write_scheduler_file(scheduler_file)


def test_get_versions(c):
    requests = pytest.importorskip("requests")

    v = c.get_versions()
    assert v["scheduler"] is not None
    assert v["client"] is not None
    assert len(v["workers"]) == 2
    for k, v in v["workers"].items():
        assert v is not None

    c.get_versions(check=True)
    # smoke test for versions
    # that this does not raise

    v = c.get_versions(packages=["requests"])
    assert dict(v["client"]["packages"]["optional"])["requests"] == requests.__version__


@gen_cluster(client=True)
async def test_async_get_versions(c, s, a, b):
    await c.get_versions(check=True)


def test_threaded_get_within_distributed(c):
    import dask.multiprocessing

    for get in [dask.local.get_sync, dask.multiprocessing.get, dask.threaded.get]:

        def f():
            return get({"x": (lambda: 1,)}, "x")

        future = c.submit(f)
        assert future.result() == 1


@gen_cluster(client=True)
def test_lose_scattered_data(c, s, a, b):
    [x] = yield c.scatter([1], workers=a.address)

    yield a.close()
    yield gen.sleep(0.1)

    assert x.status == "cancelled"
    assert x.key not in s.tasks


@gen_cluster(client=True, nthreads=[("127.0.0.1", 1)] * 3)
def test_partially_lose_scattered_data(e, s, a, b, c):
    x = yield e.scatter(1, workers=a.address)
    yield e.replicate(x, n=2)

    yield a.close()
    yield gen.sleep(0.1)

    assert x.status == "finished"
    assert s.get_task_status(keys=[x.key]) == {x.key: "memory"}


@gen_cluster(client=True)
def test_scatter_compute_lose(c, s, a, b):
    [x] = yield c.scatter([[1, 2, 3, 4]], workers=a.address)
    y = c.submit(inc, 1, workers=b.address)

    z = c.submit(slowadd, x, y, delay=0.2)
    yield gen.sleep(0.1)

    yield a.close()

    with pytest.raises(CancelledError):
        yield wait(z)

    assert x.status == "cancelled"
    assert y.status == "finished"
    assert z.status == "cancelled"


@gen_cluster(client=True)
def test_scatter_compute_store_lose(c, s, a, b):
    """
    Create irreplaceable data on one machine,
    cause a dependent computation to occur on another and complete

    Kill the machine with the irreplaceable data.  What happens to the complete
    result?  How about after it GCs and tries to come back?
    """
    x = yield c.scatter(1, workers=a.address)
    xx = c.submit(inc, x, workers=a.address)
    y = c.submit(inc, 1)

    z = c.submit(slowadd, xx, y, delay=0.2, workers=b.address)
    yield wait(z)

    yield a.close()

    start = time()
    while x.status == "finished":
        yield gen.sleep(0.01)
        assert time() < start + 2

    # assert xx.status == 'finished'
    assert y.status == "finished"
    assert z.status == "finished"

    zz = c.submit(inc, z)
    yield wait(zz)

    zkey = z.key
    del z

    start = time()
    while s.get_task_status(keys=[zkey]) != {zkey: "released"}:
        yield gen.sleep(0.01)
        assert time() < start + 2

    xxkey = xx.key
    del xx

    start = time()
    while x.key in s.tasks and zkey not in s.tasks and xxkey not in s.tasks:
        yield gen.sleep(0.01)
        assert time() < start + 2


@gen_cluster(client=True)
def test_scatter_compute_store_lose_processing(c, s, a, b):
    """
    Create irreplaceable data on one machine,
    cause a dependent computation to occur on another and complete

    Kill the machine with the irreplaceable data.  What happens to the complete
    result?  How about after it GCs and tries to come back?
    """
    [x] = yield c.scatter([1], workers=a.address)

    y = c.submit(slowinc, x, delay=0.2)
    z = c.submit(inc, y)
    yield gen.sleep(0.1)
    yield a.close()

    start = time()
    while x.status == "finished":
        yield gen.sleep(0.01)
        assert time() < start + 2

    assert y.status == "cancelled"
    assert z.status == "cancelled"


@gen_cluster(client=False)
def test_serialize_future(s, a, b):
    c = yield Client(s.address, asynchronous=True)
    f = yield Client(s.address, asynchronous=True)

    future = c.submit(lambda: 1)
    result = yield future

    with temp_default_client(f):
        future2 = pickle.loads(pickle.dumps(future))
        assert future2.client is f
        assert tokey(future2.key) in f.futures
        result2 = yield future2
        assert result == result2

    yield c.close()
    yield f.close()


@gen_cluster(client=False)
def test_temp_client(s, a, b):
    c = yield Client(s.address, asynchronous=True)
    f = yield Client(s.address, asynchronous=True)

    with temp_default_client(c):
        assert default_client() is c
        assert default_client(f) is f

    with temp_default_client(f):
        assert default_client() is f
        assert default_client(c) is c

    yield c.close()
    yield f.close()


@nodebug  # test timing is fragile
@gen_cluster(nthreads=[("127.0.0.1", 1)] * 3, client=True)
def test_persist_workers(e, s, a, b, c):
    L1 = [delayed(inc)(i) for i in range(4)]
    total = delayed(sum)(L1)
    L2 = [delayed(add)(i, total) for i in L1]
    total2 = delayed(sum)(L2)

    out = e.persist(
        L1 + L2 + [total, total2],
        workers={
            tuple(L1): a.address,
            total: b.address,
            tuple(L2): [c.address],
            total2: b.address,
        },
        allow_other_workers=L2 + [total2],
    )

    yield wait(out)
    assert all(v.key in a.data for v in L1)
    assert total.key in b.data

    assert s.loose_restrictions == {total2.key} | {v.key for v in L2}


@gen_cluster(nthreads=[("127.0.0.1", 1)] * 3, client=True)
def test_compute_workers(e, s, a, b, c):
    L1 = [delayed(inc)(i) for i in range(4)]
    total = delayed(sum)(L1)
    L2 = [delayed(add)(i, total) for i in L1]

    out = e.compute(
        L1 + L2 + [total],
        workers={tuple(L1): a.address, total: b.address, tuple(L2): [c.address]},
        allow_other_workers=L1 + [total],
    )

    yield wait(out)
    for v in L1:
        assert s.worker_restrictions[v.key] == {a.address}
    for v in L2:
        assert s.worker_restrictions[v.key] == {c.address}
    assert s.worker_restrictions[total.key] == {b.address}

    assert s.loose_restrictions == {total.key} | {v.key for v in L1}


@gen_cluster(client=True)
def test_compute_nested_containers(c, s, a, b):
    da = pytest.importorskip("dask.array")
    np = pytest.importorskip("numpy")
    x = da.ones(10, chunks=(5,)) + 1

    future = c.compute({"x": [x], "y": 123})
    result = yield future

    assert isinstance(result, dict)
    assert (result["x"][0] == np.ones(10) + 1).all()
    assert result["y"] == 123


def test_get_restrictions():
    L1 = [delayed(inc)(i) for i in range(4)]
    total = delayed(sum)(L1)
    L2 = [delayed(add)(i, total) for i in L1]

    r1, loose = Client.get_restrictions(L2, "127.0.0.1", False)
    assert r1 == {d.key: ["127.0.0.1"] for d in L2}
    assert not loose

    r1, loose = Client.get_restrictions(L2, ["127.0.0.1"], True)
    assert r1 == {d.key: ["127.0.0.1"] for d in L2}
    assert set(loose) == {d.key for d in L2}

    r1, loose = Client.get_restrictions(L2, {total: "127.0.0.1"}, True)
    assert r1 == {total.key: ["127.0.0.1"]}
    assert loose == [total.key]

    r1, loose = Client.get_restrictions(L2, {(total,): "127.0.0.1"}, True)
    assert r1 == {total.key: ["127.0.0.1"]}
    assert loose == [total.key]


@gen_cluster(client=True)
def test_scatter_type(c, s, a, b):
    [future] = yield c.scatter([1])
    assert future.type == int

    d = yield c.scatter({"x": 1.0})
    assert d["x"].type == float


@gen_cluster(client=True)
def test_retire_workers_2(c, s, a, b):
    [x] = yield c.scatter([1], workers=a.address)

    yield s.retire_workers(workers=[a.address])
    assert b.data == {x.key: 1}
    assert s.who_has == {x.key: {b.address}}
    assert s.has_what == {b.address: {x.key}}

    assert a.address not in s.workers


@gen_cluster(client=True, nthreads=[("127.0.0.1", 1)] * 10)
def test_retire_many_workers(c, s, *workers):
    futures = yield c.scatter(list(range(100)))

    yield s.retire_workers(workers=[w.address for w in workers[:7]])

    results = yield c.gather(futures)
    assert results == list(range(100))

    assert len(s.has_what) == len(s.nthreads) == 3
    assert all(future.done() for future in futures)
    assert all(s.tasks[future.key].state == "memory" for future in futures)
    for w, keys in s.has_what.items():
        assert 15 < len(keys) < 50


@gen_cluster(client=True, nthreads=[("127.0.0.1", 3)] * 2)
def test_weight_occupancy_against_data_movement(c, s, a, b):
    s.extensions["stealing"]._pc.callback_time = 1000000
    s.task_duration["f"] = 0.01

    def f(x, y=0, z=0):
        sleep(0.01)
        return x

    y = yield c.scatter([[1, 2, 3, 4]], workers=[a.address])
    z = yield c.scatter([1], workers=[b.address])

    futures = c.map(f, [1, 2, 3, 4], y=y, z=z)

    yield wait(futures)

    assert sum(f.key in a.data for f in futures) >= 2
    assert sum(f.key in b.data for f in futures) >= 1


@gen_cluster(client=True, nthreads=[("127.0.0.1", 1), ("127.0.0.1", 10)])
def test_distribute_tasks_by_nthreads(c, s, a, b):
    s.task_duration["f"] = 0.01
    s.extensions["stealing"]._pc.callback_time = 1000000

    def f(x, y=0):
        sleep(0.01)
        return x

    y = yield c.scatter([1], broadcast=True)

    futures = c.map(f, range(20), y=y)

    yield wait(futures)

    assert len(b.data) > 2 * len(a.data)


@gen_cluster(client=True, clean_kwargs={"threads": False})
def test_add_done_callback(c, s, a, b):
    S = set()

    def f(future):
        future.add_done_callback(g)

    def g(future):
        S.add((future.key, future.status))

    u = c.submit(inc, 1, key="u")
    v = c.submit(throws, "hello", key="v")
    w = c.submit(slowinc, 2, delay=0.3, key="w")
    x = c.submit(inc, 3, key="x")
    u.add_done_callback(f)
    v.add_done_callback(f)
    w.add_done_callback(f)

    yield wait((u, v, w, x))

    x.add_done_callback(f)

    t = time()
    while len(S) < 4 and time() - t < 2.0:
        yield gen.sleep(0.01)

    assert S == {(f.key, f.status) for f in (u, v, w, x)}


@gen_cluster(client=True)
def test_normalize_collection(c, s, a, b):
    x = delayed(inc)(1)
    y = delayed(inc)(x)
    z = delayed(inc)(y)

    yy = c.persist(y)

    zz = c.normalize_collection(z)
    assert len(z.dask) == len(y.dask) + 1

    assert isinstance(zz.dask[y.key], Future)
    assert len(zz.dask) < len(z.dask)


@gen_cluster(client=True)
def test_normalize_collection_dask_array(c, s, a, b):
    da = pytest.importorskip("dask.array")

    x = da.ones(10, chunks=(5,))
    y = x + 1
    yy = c.persist(y)

    z = y.sum()
    zdsk = dict(z.dask)
    zz = c.normalize_collection(z)
    assert z.dask == zdsk  # do not mutate input

    assert len(z.dask) > len(zz.dask)
    assert any(isinstance(v, Future) for v in zz.dask.values())

    for k, v in yy.dask.items():
        assert zz.dask[k].key == v.key

    result1 = yield c.compute(z)
    result2 = yield c.compute(zz)
    assert result1 == result2


@pytest.mark.slow
def test_normalize_collection_with_released_futures(c):
    da = pytest.importorskip("dask.array")

    x = da.arange(2 ** 20, chunks=2 ** 10)
    y = x.persist()
    wait(y)
    sol = y.sum().compute()
    # Start releasing futures
    del y
    # Try to reuse futures. Previously this was a race condition,
    # and the call to `.compute()` would error out due to missing
    # futures on the scheduler at compute time.
    normalized = c.normalize_collection(x)
    res = normalized.sum().compute()
    assert res == sol


@gen_cluster(client=True)
def test_auto_normalize_collection(c, s, a, b):
    da = pytest.importorskip("dask.array")

    x = da.ones(10, chunks=5)
    assert len(x.dask) == 2

    with dask.config.set(optimizations=[c._optimize_insert_futures]):
        y = x.map_blocks(slowinc, delay=1, dtype=x.dtype)
        yy = c.persist(y)

        yield wait(yy)

        start = time()
        future = c.compute(y.sum())
        yield future
        end = time()
        assert end - start < 1

        start = time()
        z = c.persist(y + 1)
        yield wait(z)
        end = time()
        assert end - start < 1


def test_auto_normalize_collection_sync(c):
    da = pytest.importorskip("dask.array")
    x = da.ones(10, chunks=5)

    y = x.map_blocks(slowinc, delay=1, dtype=x.dtype)
    yy = c.persist(y)

    wait(yy)

    with dask.config.set(optimizations=[c._optimize_insert_futures]):
        start = time()
        y.sum().compute()
        end = time()
        assert end - start < 1


def assert_no_data_loss(scheduler):
    for key, start, finish, recommendations, _ in scheduler.transition_log:
        if start == "memory" and finish == "released":
            for k, v in recommendations.items():
                assert not (k == key and v == "waiting")


@gen_cluster(client=True, timeout=None)
def test_interleave_computations(c, s, a, b):
    import distributed

    distributed.g = s
    xs = [delayed(slowinc)(i, delay=0.02) for i in range(30)]
    ys = [delayed(slowdec)(x, delay=0.02) for x in xs]
    zs = [delayed(slowadd)(x, y, delay=0.02) for x, y in zip(xs, ys)]

    total = delayed(sum)(zs)

    future = c.compute(total)

    done = ("memory", "released")

    yield gen.sleep(0.1)

    x_keys = [x.key for x in xs]
    y_keys = [y.key for y in ys]
    z_keys = [z.key for z in zs]

    while not s.tasks or any(w.processing for w in s.workers.values()):
        yield gen.sleep(0.05)
        x_done = sum(state in done for state in s.get_task_status(keys=x_keys).values())
        y_done = sum(state in done for state in s.get_task_status(keys=y_keys).values())
        z_done = sum(state in done for state in s.get_task_status(keys=z_keys).values())

        assert x_done >= y_done >= z_done
        assert x_done < y_done + 10
        assert y_done < z_done + 10

    assert_no_data_loss(s)


@pytest.mark.skip(reason="Now prefer first-in-first-out")
@gen_cluster(client=True, timeout=None)
def test_interleave_computations_map(c, s, a, b):
    xs = c.map(slowinc, range(30), delay=0.02)
    ys = c.map(slowdec, xs, delay=0.02)
    zs = c.map(slowadd, xs, ys, delay=0.02)

    done = ("memory", "released")

    x_keys = [x.key for x in xs]
    y_keys = [y.key for y in ys]
    z_keys = [z.key for z in zs]

    while not s.tasks or any(w.processing for w in s.workers.values()):
        yield gen.sleep(0.05)
        x_done = sum(state in done for state in s.get_task_status(keys=x_keys).values())
        y_done = sum(state in done for state in s.get_task_status(keys=y_keys).values())
        z_done = sum(state in done for state in s.get_task_status(keys=z_keys).values())

        assert x_done >= y_done >= z_done
        assert x_done < y_done + 10
        assert y_done < z_done + 10


@gen_cluster(client=True)
def test_scatter_dict_workers(c, s, a, b):
    yield c.scatter({"a": 10}, workers=[a.address, b.address])
    assert "a" in a.data or "a" in b.data


@pytest.mark.slow
@gen_test()
def test_client_timeout():
    c = Client("127.0.0.1:57484", asynchronous=True)

    s = Scheduler(loop=c.loop, port=57484)
    yield gen.sleep(4)
    try:
        yield s
    except EnvironmentError:  # port in use
        yield c.close()
        return

    start = time()
    yield c
    try:
        assert time() < start + 2
    finally:
        yield c.close()
        yield s.close()


@gen_cluster(client=True)
def test_submit_list_kwargs(c, s, a, b):
    futures = yield c.scatter([1, 2, 3])

    def f(L=None):
        return sum(L)

    future = c.submit(f, L=futures)
    result = yield future
    assert result == 1 + 2 + 3


@gen_cluster(client=True)
def test_map_list_kwargs(c, s, a, b):
    futures = yield c.scatter([1, 2, 3])

    def f(i, L=None):
        return i + sum(L)

    futures = c.map(f, range(10), L=futures)
    results = yield c.gather(futures)
    assert results == [i + 6 for i in range(10)]


@gen_cluster(client=True)
def test_dont_clear_waiting_data(c, s, a, b):
    start = time()
    x = yield c.scatter(1)
    y = c.submit(slowinc, x, delay=0.5)
    while y.key not in s.tasks:
        yield gen.sleep(0.01)
    key = x.key
    del x
    for i in range(5):
        assert s.waiting_data[key]
        yield gen.moment


@gen_cluster(client=True)
def test_get_future_error_simple(c, s, a, b):
    f = c.submit(div, 1, 0)
    yield wait(f)
    assert f.status == "error"

    function, args, kwargs, deps = yield c._get_futures_error(f)
    # args contains only solid values, not keys
    assert function.__name__ == "div"
    with pytest.raises(ZeroDivisionError):
        function(*args, **kwargs)


@gen_cluster(client=True)
def test_get_futures_error(c, s, a, b):
    x0 = delayed(dec)(2, dask_key_name="x0")
    y0 = delayed(dec)(1, dask_key_name="y0")
    x = delayed(div)(1, x0, dask_key_name="x")
    y = delayed(div)(1, y0, dask_key_name="y")
    tot = delayed(sum)(x, y, dask_key_name="tot")

    f = c.compute(tot)
    yield wait(f)
    assert f.status == "error"

    function, args, kwargs, deps = yield c._get_futures_error(f)
    assert function.__name__ == "div"
    assert args == (1, y0.key)


@gen_cluster(client=True)
def test_recreate_error_delayed(c, s, a, b):
    x0 = delayed(dec)(2)
    y0 = delayed(dec)(1)
    x = delayed(div)(1, x0)
    y = delayed(div)(1, y0)
    tot = delayed(sum)(x, y)

    f = c.compute(tot)

    assert f.status == "pending"

    function, args, kwargs = yield c._recreate_error_locally(f)
    assert f.status == "error"
    assert function.__name__ == "div"
    assert args == (1, 0)
    with pytest.raises(ZeroDivisionError):
        function(*args, **kwargs)


@gen_cluster(client=True)
def test_recreate_error_futures(c, s, a, b):
    x0 = c.submit(dec, 2)
    y0 = c.submit(dec, 1)
    x = c.submit(div, 1, x0)
    y = c.submit(div, 1, y0)
    tot = c.submit(sum, x, y)
    f = c.compute(tot)

    assert f.status == "pending"

    function, args, kwargs = yield c._recreate_error_locally(f)
    assert f.status == "error"
    assert function.__name__ == "div"
    assert args == (1, 0)
    with pytest.raises(ZeroDivisionError):
        function(*args, **kwargs)


@gen_cluster(client=True)
def test_recreate_error_collection(c, s, a, b):
    b = db.range(10, npartitions=4)
    b = b.map(lambda x: 1 / x)
    b = b.persist()
    f = c.compute(b)

    function, args, kwargs = yield c._recreate_error_locally(f)
    with pytest.raises(ZeroDivisionError):
        function(*args, **kwargs)

    dd = pytest.importorskip("dask.dataframe")
    import pandas as pd

    df = dd.from_pandas(pd.DataFrame({"a": [0, 1, 2, 3, 4]}), chunksize=2)

    def make_err(x):
        # because pandas would happily work with NaN
        if x == 0:
            raise ValueError
        return x

    df2 = df.a.map(make_err)
    f = c.compute(df2)
    function, args, kwargs = yield c._recreate_error_locally(f)
    with pytest.raises(ValueError):
        function(*args, **kwargs)

    # with persist
    df3 = c.persist(df2)
    function, args, kwargs = yield c._recreate_error_locally(df3)
    with pytest.raises(ValueError):
        function(*args, **kwargs)


@gen_cluster(client=True)
def test_recreate_error_array(c, s, a, b):
    da = pytest.importorskip("dask.array")
    pytest.importorskip("scipy")
    z = (da.linalg.inv(da.zeros((10, 10), chunks=10)) + 1).sum()
    zz = z.persist()
    func, args, kwargs = yield c._recreate_error_locally(zz)
    assert "0.,0.,0." in str(args).replace(" ", "")  # args contain actual arrays


def test_recreate_error_sync(c):
    x0 = c.submit(dec, 2)
    y0 = c.submit(dec, 1)
    x = c.submit(div, 1, x0)
    y = c.submit(div, 1, y0)
    tot = c.submit(sum, x, y)
    f = c.compute(tot)

    with pytest.raises(ZeroDivisionError):
        c.recreate_error_locally(f)
    assert f.status == "error"


def test_recreate_error_not_error(c):
    f = c.submit(dec, 2)
    with pytest.raises(ValueError, match="No errored futures passed"):
        c.recreate_error_locally(f)


@gen_cluster(client=True)
def test_retire_workers(c, s, a, b):
    assert set(s.workers) == {a.address, b.address}
    yield c.retire_workers(workers=[a.address], close_workers=True)
    assert set(s.workers) == {b.address}

    start = time()
    while a.status != "closed":
        yield gen.sleep(0.01)
        assert time() < start + 5


class MyException(Exception):
    pass


@gen_cluster(client=True)
def test_robust_unserializable(c, s, a, b):
    class Foo(object):
        def __getstate__(self):
            raise MyException()

    with pytest.raises(MyException):
        future = c.submit(identity, Foo())

    futures = c.map(inc, range(10))
    results = yield c.gather(futures)

    assert results == list(map(inc, range(10)))
    assert a.data and b.data


@gen_cluster(client=True)
def test_robust_undeserializable(c, s, a, b):
    class Foo(object):
        def __getstate__(self):
            return 1

        def __setstate__(self, state):
            raise MyException("hello")

    future = c.submit(identity, Foo())
    with pytest.raises(MyException):
        yield future

    futures = c.map(inc, range(10))
    results = yield c.gather(futures)

    assert results == list(map(inc, range(10)))
    assert a.data and b.data


@gen_cluster(client=True)
def test_robust_undeserializable_function(c, s, a, b):
    class Foo(object):
        def __getstate__(self):
            return 1

        def __setstate__(self, state):
            raise MyException("hello")

        def __call__(self, *args):
            return 1

    future = c.submit(Foo(), 1)
    with pytest.raises(MyException):
        yield future

    futures = c.map(inc, range(10))
    results = yield c.gather(futures)

    assert results == list(map(inc, range(10)))
    assert a.data and b.data


@gen_cluster(client=True)
def test_fire_and_forget(c, s, a, b):
    future = c.submit(slowinc, 1, delay=0.1)
    import distributed

    def f(x):
        distributed.foo = 123

    try:
        fire_and_forget(c.submit(f, future))

        start = time()
        while not hasattr(distributed, "foo"):
            yield gen.sleep(0.01)
            assert time() < start + 2
        assert distributed.foo == 123
    finally:
        del distributed.foo

    start = time()
    while len(s.tasks) > 1:
        yield gen.sleep(0.01)
        assert time() < start + 2

    assert set(s.who_wants) == {future.key}
    assert set(s.tasks) == {future.key}


@gen_cluster(client=True)
def test_fire_and_forget_err(c, s, a, b):
    fire_and_forget(c.submit(div, 1, 0))
    yield gen.sleep(0.1)

    # erred task should clear out quickly
    start = time()
    while s.tasks:
        yield gen.sleep(0.01)
        assert time() < start + 1


def test_quiet_client_close(loop):
    with captured_logger(logging.getLogger("distributed")) as logger:
        with Client(loop=loop, processes=False, threads_per_worker=4) as c:
            futures = c.map(slowinc, range(1000), delay=0.01)
            sleep(0.200)  # stop part-way
        sleep(0.1)  # let things settle

        out = logger.getvalue()
        lines = out.strip().split("\n")
        assert len(lines) <= 2
        for line in lines:
            assert (
                not line
                or "Reconnecting" in line
                or "garbage" in line
                or set(line) == {"-"}
            ), line


@pytest.mark.slow
def test_quiet_client_close_when_cluster_is_closed_before_client(loop):
    with captured_logger(logging.getLogger("tornado.application")) as logger:
        cluster = LocalCluster(loop=loop, n_workers=1, dashboard_address=":0")
        client = Client(cluster, loop=loop)
        cluster.close()
        client.close()

    out = logger.getvalue()
    assert "CancelledError" not in out


@gen_cluster()
def test_close(s, a, b):
    c = yield Client(s.address, asynchronous=True)
    future = c.submit(inc, 1)
    yield wait(future)
    assert c.id in s.wants_what
    yield c.close()

    start = time()
    while c.id in s.wants_what or s.tasks:
        yield gen.sleep(0.01)
        assert time() < start + 5


def test_threadsafe(c):
    def f(_):
        d = deque(maxlen=50)
        for i in range(100):
            future = c.submit(inc, random.randint(0, 100))
            d.append(future)
            sleep(0.001)
        c.gather(list(d))
        total = c.submit(sum, list(d))
        return total.result()

    from concurrent.futures import ThreadPoolExecutor

    with ThreadPoolExecutor(20) as e:
        results = list(e.map(f, range(20)))
        assert results and all(results)
        del results


@pytest.mark.slow
def test_threadsafe_get(c):
    da = pytest.importorskip("dask.array")
    x = da.arange(100, chunks=(10,))

    def f(_):
        total = 0
        for i in range(20):
            total += (x + random.randint(0, 20)).sum().compute()
            sleep(0.001)
        return total

    from concurrent.futures import ThreadPoolExecutor

    with ThreadPoolExecutor(30) as e:
        results = list(e.map(f, range(30)))
        assert results and all(results)


@pytest.mark.slow
def test_threadsafe_compute(c):
    da = pytest.importorskip("dask.array")
    x = da.arange(100, chunks=(10,))

    def f(_):
        total = 0
        for i in range(20):
            future = c.compute((x + random.randint(0, 20)).sum())
            total += future.result()
            sleep(0.001)
        return total

    from concurrent.futures import ThreadPoolExecutor

    e = ThreadPoolExecutor(30)
    results = list(e.map(f, range(30)))
    assert results and all(results)


@gen_cluster(client=True)
def test_identity(c, s, a, b):
    assert c.id.lower().startswith("client")
    assert a.id.lower().startswith("worker")
    assert b.id.lower().startswith("worker")
    assert s.id.lower().startswith("scheduler")


@gen_cluster(client=True, nthreads=[("127.0.0.1", 4)] * 2)
def test_get_client(c, s, a, b):
    assert get_client() is c
    assert c.asynchronous

    def f(x):
        client = get_client()
        future = client.submit(inc, x)
        import distributed

        assert not client.asynchronous
        assert client is distributed.tmp_client
        return future.result()

    import distributed

    distributed.tmp_client = c
    try:
        futures = c.map(f, range(5))
        results = yield c.gather(futures)
        assert results == list(map(inc, range(5)))
    finally:
        del distributed.tmp_client


def test_get_client_no_cluster():
    # Clean up any global workers added by other tests. This test requires that
    # there are no global workers.
    Worker._instances.clear()

    msg = "No global client found and no address provided"
    with pytest.raises(ValueError, match=r"^{}$".format(msg)):
        get_client()


@gen_cluster(client=True)
def test_serialize_collections(c, s, a, b):
    da = pytest.importorskip("dask.array")
    x = da.arange(10, chunks=(5,)).persist()

    def f(x):
        assert isinstance(x, da.Array)
        return x.sum().compute()

    future = c.submit(f, x)
    result = yield future
    assert result == sum(range(10))


@gen_cluster(client=True, nthreads=[("127.0.0.1", 1)] * 1, timeout=100)
def test_secede_simple(c, s, a):
    def f():
        client = get_client()
        secede()
        return client.submit(inc, 1).result()

    result = yield c.submit(f)
    assert result == 2


@pytest.mark.slow
@gen_cluster(client=True, nthreads=[("127.0.0.1", 1)] * 2, timeout=60)
def test_secede_balances(c, s, a, b):
    count = threading.active_count()

    def f(x):
        client = get_client()
        sleep(0.01)  # do some work
        secede()
        futures = client.map(slowinc, range(10), pure=False, delay=0.01)
        total = client.submit(sum, futures).result()
        return total

    futures = c.map(f, range(100))
    start = time()
    while not all(f.status == "finished" for f in futures):
        yield gen.sleep(0.01)
        assert threading.active_count() < count + 50

    # assert 0.005 < s.task_duration['f'] < 0.1
    assert len(a.log) < 2 * len(b.log)
    assert len(b.log) < 2 * len(a.log)

    results = yield c.gather(futures)
    assert results == [sum(map(inc, range(10)))] * 100


@gen_cluster(client=True)
def test_sub_submit_priority(c, s, a, b):
    def f():
        client = get_client()
        client.submit(slowinc, 1, delay=0.2, key="slowinc")

    future = c.submit(f, key="f")
    yield gen.sleep(0.1)
    if len(s.tasks) == 2:
        assert (
            s.priorities["f"] > s.priorities["slowinc"]
        )  # lower values schedule first


def test_get_client_sync(c, s, a, b):
    results = c.run(lambda: get_worker().scheduler.address)
    assert results == {w["address"]: s["address"] for w in [a, b]}

    results = c.run(lambda: get_client().scheduler.address)
    assert results == {w["address"]: s["address"] for w in [a, b]}


@gen_cluster(client=True)
def test_serialize_collections_of_futures(c, s, a, b):
    pd = pytest.importorskip("pandas")
    dd = pytest.importorskip("dask.dataframe")
    from dask.dataframe.utils import assert_eq

    df = pd.DataFrame({"x": [1, 2, 3]})
    ddf = dd.from_pandas(df, npartitions=2).persist()
    future = yield c.scatter(ddf)

    ddf2 = yield future
    df2 = yield c.compute(ddf2)

    assert_eq(df, df2)


def test_serialize_collections_of_futures_sync(c):
    pd = pytest.importorskip("pandas")
    dd = pytest.importorskip("dask.dataframe")
    from dask.dataframe.utils import assert_eq

    df = pd.DataFrame({"x": [1, 2, 3]})
    ddf = dd.from_pandas(df, npartitions=2).persist()
    future = c.scatter(ddf)

    result = future.result()
    assert_eq(result.compute(), df)

    assert future.type == dd.DataFrame
    assert c.submit(lambda x, y: assert_eq(x.compute(), y), future, df).result()


def _dynamic_workload(x, delay=0.01):
    if delay == "random":
        sleep(random.random() / 2)
    else:
        sleep(delay)
    if x > 4:
        return 4
    secede()
    client = get_client()
    futures = client.map(
        _dynamic_workload, [x + i + 1 for i in range(2)], pure=False, delay=delay
    )
    total = client.submit(sum, futures)
    return total.result()


def _test_dynamic_workloads_sync(c, delay):
    future = c.submit(_dynamic_workload, 0, delay=delay)
    assert future.result(timeout=40) == 52


def test_dynamic_workloads_sync(c):
    _test_dynamic_workloads_sync(c, delay=0.02)


@pytest.mark.slow
def test_dynamic_workloads_sync_random(c):
    _test_dynamic_workloads_sync(c, delay="random")


@gen_cluster(client=True)
def test_bytes_keys(c, s, a, b):
    key = b"inc-123"
    future = c.submit(inc, 1, key=key)
    result = yield future
    assert type(future.key) is bytes
    assert set(s.tasks) == {key}
    assert key in a.data or key in b.data
    assert result == 2


@gen_cluster(client=True)
def test_unicode_ascii_keys(c, s, a, b):
    uni_type = type(u"")
    key = u"inc-123"
    future = c.submit(inc, 1, key=key)
    result = yield future
    assert type(future.key) is uni_type
    assert set(s.tasks) == {key}
    assert key in a.data or key in b.data
    assert result == 2


@gen_cluster(client=True)
def test_unicode_keys(c, s, a, b):
    uni_type = type(u"")
    key = u"inc-123\u03bc"
    future = c.submit(inc, 1, key=key)
    result = yield future
    assert type(future.key) is uni_type
    assert set(s.tasks) == {key}
    assert key in a.data or key in b.data
    assert result == 2

    future2 = c.submit(inc, future)
    result2 = yield future2
    assert result2 == 3

    future3 = yield c.scatter({u"data-123": 123})
    result3 = yield future3[u"data-123"]
    assert result3 == 123


def test_use_synchronous_client_in_async_context(loop, c):
    @gen.coroutine
    def f():
        x = yield c.scatter(123)
        y = c.submit(inc, x)
        z = yield c.gather(y)
        raise gen.Return(z)

    z = sync(loop, f)
    assert z == 124


def test_quiet_quit_when_cluster_leaves(loop_in_thread):
    loop = loop_in_thread
    with LocalCluster(
        loop=loop, scheduler_port=0, dashboard_address=None, silence_logs=False
    ) as cluster:
        with captured_logger("distributed.comm") as sio:
            with Client(cluster, loop=loop) as client:
                futures = client.map(lambda x: x + 1, range(10))
                sleep(0.05)
                cluster.close()
                sleep(0.05)

        text = sio.getvalue()
        assert not text


def test_warn_executor(loop, s, a, b):
    with warnings.catch_warnings(record=True) as record:
        with Executor(s["address"], loop=loop) as c:
            pass

    assert any("Client" in str(r.message) for r in record)


@gen_cluster([("127.0.0.1", 4)] * 2, client=True)
def test_call_stack_future(c, s, a, b):
    x = c.submit(slowdec, 1, delay=0.5)
    future = c.submit(slowinc, 1, delay=0.5)
    yield gen.sleep(0.1)
    results = yield [c.call_stack(future), c.call_stack(keys=[future.key])]
    assert all(list(first(result.values())) == [future.key] for result in results)
    assert results[0] == results[1]
    result = results[0]
    w = a if future.key in a.executing else b
    assert list(result) == [w.address]
    assert list(result[w.address]) == [future.key]
    assert "slowinc" in str(result)
    assert "slowdec" not in str(result)


@gen_cluster([("127.0.0.1", 4)] * 2, client=True)
def test_call_stack_all(c, s, a, b):
    future = c.submit(slowinc, 1, delay=0.8)
    while not a.executing and not b.executing:
        yield gen.sleep(0.01)
    result = yield c.call_stack()
    w = a if a.executing else b
    assert list(result) == [w.address]
    assert list(result[w.address]) == [future.key]
    assert "slowinc" in str(result)


@gen_cluster([("127.0.0.1", 4)] * 2, client=True)
def test_call_stack_collections(c, s, a, b):
    da = pytest.importorskip("dask.array")
    x = da.random.random(100, chunks=(10,)).map_blocks(slowinc, delay=0.5).persist()
    while not a.executing and not b.executing:
        yield gen.sleep(0.001)
    result = yield c.call_stack(x)
    assert result


@gen_cluster([("127.0.0.1", 4)] * 2, client=True)
def test_call_stack_collections_all(c, s, a, b):
    da = pytest.importorskip("dask.array")
    x = da.random.random(100, chunks=(10,)).map_blocks(slowinc, delay=0.5).persist()
    while not a.executing and not b.executing:
        yield gen.sleep(0.001)
    result = yield c.call_stack()
    assert result


@gen_cluster(client=True, worker_kwargs={"profile_cycle_interval": 100})
def test_profile(c, s, a, b):
    futures = c.map(slowinc, range(10), delay=0.05, workers=a.address)
    yield wait(futures)

    x = yield c.profile(start=time() + 10, stop=time() + 20)
    assert not x["count"]

    x = yield c.profile(start=0, stop=time())
    assert (
        x["count"]
        == sum(p["count"] for _, p in a.profile_history) + a.profile_recent["count"]
    )

    y = yield c.profile(start=time() - 0.300, stop=time())
    assert 0 < y["count"] < x["count"]

    assert not any(p["count"] for _, p in b.profile_history)
    result = yield c.profile(workers=b.address)
    assert not result["count"]


@gen_cluster(client=True, worker_kwargs={"profile_cycle_interval": 100})
def test_profile_keys(c, s, a, b):
    x = c.map(slowinc, range(10), delay=0.05, workers=a.address)
    y = c.map(slowdec, range(10), delay=0.05, workers=a.address)
    yield wait(x + y)

    xp = yield c.profile("slowinc")
    yp = yield c.profile("slowdec")
    p = yield c.profile()

    assert p["count"] == xp["count"] + yp["count"]

    with captured_logger(logging.getLogger("distributed")) as logger:
        prof = yield c.profile("does-not-exist")
        assert prof == profile.create()
    out = logger.getvalue()
    assert not out


@gen_cluster()
def test_client_with_name(s, a, b):
    with captured_logger("distributed.scheduler") as sio:
        client = yield Client(s.address, asynchronous=True, name="foo")
        assert "foo" in client.id
        yield client.close()

    text = sio.getvalue()
    assert "foo" in text


@gen_cluster(client=True)
def test_future_defaults_to_default_client(c, s, a, b):
    x = c.submit(inc, 1)
    yield wait(x)

    future = Future(x.key)
    assert future.client is c


@gen_cluster(client=True)
def test_future_auto_inform(c, s, a, b):
    x = c.submit(inc, 1)
    yield wait(x)

    client = yield Client(s.address, asynchronous=True)
    future = Future(x.key, client)

    start = time()
    while future.status != "finished":
        yield gen.sleep(0.01)
        assert time() < start + 1

    yield client.close()


def test_client_async_before_loop_starts():
    with pristine_loop() as loop:
        client = Client(asynchronous=True, loop=loop)
        assert client.asynchronous
        client.close()


@pytest.mark.slow
@gen_cluster(client=True, Worker=Nanny, timeout=60, nthreads=[("127.0.0.1", 3)] * 2)
def test_nested_compute(c, s, a, b):
    def fib(x):
        assert get_worker().get_current_task()
        if x < 2:
            return x
        a = delayed(fib)(x - 1)
        b = delayed(fib)(x - 2)
        c = a + b
        return c.compute()

    future = c.submit(fib, 8)
    result = yield future
    assert result == 21
    assert len(s.transition_log) > 50


@gen_cluster(client=True)
def test_task_metadata(c, s, a, b):
    yield c.set_metadata("x", 1)
    result = yield c.get_metadata("x")
    assert result == 1

    future = c.submit(inc, 1)
    key = future.key
    yield wait(future)
    yield c.set_metadata(key, 123)
    result = yield c.get_metadata(key)
    assert result == 123

    del future

    while key in s.tasks:
        yield gen.sleep(0.01)

    with pytest.raises(KeyError):
        yield c.get_metadata(key)

    result = yield c.get_metadata(key, None)
    assert result is None

    yield c.set_metadata(["x", "a"], 1)
    result = yield c.get_metadata("x")
    assert result == {"a": 1}
    yield c.set_metadata(["x", "b"], 2)
    result = yield c.get_metadata("x")
    assert result == {"a": 1, "b": 2}
    result = yield c.get_metadata(["x", "a"])
    assert result == 1

    yield c.set_metadata(["x", "a", "c", "d"], 1)
    result = yield c.get_metadata("x")
    assert result == {"a": {"c": {"d": 1}}, "b": 2}


@gen_cluster(client=True, Worker=Nanny)
def test_logs(c, s, a, b):
    yield wait(c.map(inc, range(5)))
    logs = yield c.get_scheduler_logs(n=5)
    assert logs

    for _, msg in logs:
        assert "distributed.scheduler" in msg

    w_logs = yield c.get_worker_logs(n=5)
    assert set(w_logs.keys()) == {a.worker_address, b.worker_address}
    for log in w_logs.values():
        for _, msg in log:
            assert "distributed.worker" in msg

    n_logs = yield c.get_worker_logs(nanny=True)
    assert set(n_logs.keys()) == {a.worker_address, b.worker_address}
    for log in n_logs.values():
        for _, msg in log:
            assert "distributed.nanny" in msg

    n_logs = yield c.get_worker_logs(nanny=True, workers=[a.worker_address])
    assert set(n_logs.keys()) == {a.worker_address}
    for log in n_logs.values():
        for _, msg in log:
            assert "distributed.nanny" in msg


@gen_cluster(client=True)
def test_avoid_delayed_finalize(c, s, a, b):
    x = delayed(inc)(1)
    future = c.compute(x)
    result = yield future
    assert result == 2
    assert list(s.tasks) == [future.key] == [x.key]


@gen_cluster()
def test_config_scheduler_address(s, a, b):
    with dask.config.set({"scheduler-address": s.address}):
        with captured_logger("distributed.client") as sio:
            c = yield Client(asynchronous=True)
            assert c.scheduler.address == s.address

        text = sio.getvalue()
        assert s.address in text

        yield c.close()


@gen_cluster(client=True)
def test_warn_when_submitting_large_values(c, s, a, b):
    with warnings.catch_warnings(record=True) as record:
        future = c.submit(lambda x: x + 1, b"0" * 2000000)

    text = str(record[0].message)
    assert "2.00 MB" in text
    assert "large" in text
    assert "..." in text
    assert "'000" in text
    assert "000'" in text
    assert len(text) < 2000

    with warnings.catch_warnings(record=True) as record:
        data = b"0" * 2000000
        for i in range(10):
            future = c.submit(lambda x, y: x, data, i)

    assert len(record) < 2


@gen_cluster()
def test_scatter_direct(s, a, b):
    c = yield Client(s.address, asynchronous=True, heartbeat_interval=10)

    last = s.clients[c.id].last_seen

    start = time()
    while s.clients[c.id].last_seen == last:
        yield gen.sleep(0.10)
        assert time() < start + 5

    yield c.close()


@pytest.mark.skipif(sys.version_info[0] < 3, reason="cloudpickle Py27 issue")
@gen_cluster(client=True)
def test_unhashable_function(c, s, a, b):
    d = {"a": 1}
    result = yield c.submit(d.get, "a")
    assert result == 1


@gen_cluster()
def test_client_name(s, a, b):
    with dask.config.set({"client-name": "hello-world"}):
        c = yield Client(s.address, asynchronous=True)
        assert any("hello-world" in name for name in list(s.clients))

    yield c.close()


def test_client_doesnt_close_given_loop(loop, s, a, b):
    with Client(s["address"], loop=loop) as c:
        assert c.submit(inc, 1).result() == 2
    with Client(s["address"], loop=loop) as c:
        assert c.submit(inc, 2).result() == 3


@gen_cluster(client=True, nthreads=[])
def test_quiet_scheduler_loss(c, s):
    c._periodic_callbacks["scheduler-info"].interval = 10
    with captured_logger(logging.getLogger("distributed.client")) as logger:
        yield s.close()
        yield c._update_scheduler_info()
    text = logger.getvalue()
    assert "BrokenPipeError" not in text


def test_dashboard_link(loop, monkeypatch):
    pytest.importorskip("bokeh")
    from distributed.dashboard import BokehScheduler

    monkeypatch.setenv("USER", "myusername")

    with cluster(
        scheduler_kwargs={"services": {("dashboard", 12355): BokehScheduler}}
    ) as (s, [a, b]):
        with Client(s["address"], loop=loop) as c:
            with dask.config.set(
                {"distributed.dashboard.link": "{scheme}://foo-{USER}:{port}/status"}
            ):
                text = c._repr_html_()
                link = "http://foo-myusername:12355/status"
                assert link in text


@gen_test()
def test_client_timeout_2():
    with dask.config.set({"distributed.comm.timeouts.connect": "10ms"}):
        start = time()
        c = Client("127.0.0.1:3755", asynchronous=True)
        with pytest.raises((TimeoutError, IOError)):
            yield c
        stop = time()

        assert c.status == "closed"
        yield c.close()

        assert stop - start < 1


@gen_test()
def test_client_active_bad_port():
    import tornado.web
    import tornado.httpserver

    application = tornado.web.Application([(r"/", tornado.web.RequestHandler)])
    http_server = tornado.httpserver.HTTPServer(application)
    http_server.listen(8080)
    with dask.config.set({"distributed.comm.timeouts.connect": "10ms"}):
        c = Client("127.0.0.1:8080", asynchronous=True)
        with pytest.raises((TimeoutError, IOError)):
            yield c
        yield c._close(fast=True)
    http_server.stop()


@pytest.mark.parametrize("direct", [True, False])
def test_turn_off_pickle(direct):
    @gen_cluster()
    def test(s, a, b):
        import numpy as np

        c = yield Client(s.address, asynchronous=True, serializers=["dask", "msgpack"])
        try:
            assert (yield c.submit(inc, 1)) == 2
            yield c.submit(np.ones, 5)
            yield c.scatter(1)

            # Can't send complex data
            with pytest.raises(TypeError):
                future = yield c.scatter(inc)

            # can send complex tasks (this uses pickle regardless)
            future = c.submit(lambda x: x, inc)
            yield wait(future)

            # but can't receive complex results
            with pytest.raises(TypeError):
                yield c.gather(future, direct=direct)

            # Run works
            result = yield c.run(lambda: 1)
            assert list(result.values()) == [1, 1]
            result = yield c.run_on_scheduler(lambda: 1)
            assert result == 1

            # But not with complex return values
            with pytest.raises(TypeError):
                yield c.run(lambda: inc)
            with pytest.raises(TypeError):
                yield c.run_on_scheduler(lambda: inc)
        finally:
            yield c.close()

    test()


@gen_cluster()
def test_de_serialization(s, a, b):
    import numpy as np

    c = yield Client(
        s.address,
        asynchronous=True,
        serializers=["msgpack", "pickle"],
        deserializers=["msgpack"],
    )
    try:
        # Can send complex data
        future = yield c.scatter(np.ones(5))

        # But can not retrieve it
        with pytest.raises(TypeError):
            result = yield future
    finally:
        yield c.close()


@gen_cluster()
def test_de_serialization_none(s, a, b):
    import numpy as np

    c = yield Client(s.address, asynchronous=True, deserializers=["msgpack"])
    try:
        # Can send complex data
        future = yield c.scatter(np.ones(5))

        # But can not retrieve it
        with pytest.raises(TypeError):
            result = yield future
    finally:
        yield c.close()


@gen_cluster()
def test_client_repr_closed(s, a, b):
    c = yield Client(s.address, asynchronous=True)
    yield c.close()
    c._repr_html_()


def test_client_repr_closed_sync(loop):
    with Client(loop=loop, processes=False, dashboard_address=None) as c:
        c.close()
        c._repr_html_()


@gen_cluster(client=True, nthreads=[("127.0.0.1", 1)])
def test_nested_prioritization(c, s, w):
    x = delayed(inc)(1, dask_key_name=("a", 2))
    y = delayed(inc)(2, dask_key_name=("a", 10))

    o = dask.order.order(merge(x.__dask_graph__(), y.__dask_graph__()))

    fx, fy = c.compute([x, y])

    yield wait([fx, fy])

    assert (o[x.key] < o[y.key]) == (
        s.tasks[tokey(fx.key)].priority < s.tasks[tokey(fy.key)].priority
    )


@gen_cluster(client=True)
def test_scatter_error_cancel(c, s, a, b):
    # https://github.com/dask/distributed/issues/2038
    def bad_fn(x):
        raise Exception("lol")

    x = yield c.scatter(1)
    y = c.submit(bad_fn, x)
    del x

    yield wait(y)
    assert y.status == "error"
    yield gen.sleep(0.1)
    assert y.status == "error"  # not cancelled


def test_no_threads_lingering():
    active = dict(threading._active)
    assert threading.active_count() < 40, list(active.values())


@gen_cluster()
def test_direct_async(s, a, b):
    c = yield Client(s.address, asynchronous=True, direct_to_workers=True)
    assert c.direct_to_workers
    yield c.close()

    c = yield Client(s.address, asynchronous=True, direct_to_workers=False)
    assert not c.direct_to_workers
    yield c.close()


def test_direct_sync(c):
    assert not c.direct_to_workers

    def f():
        return get_client().direct_to_workers

    assert c.submit(f).result()


@gen_cluster()
def test_mixing_clients(s, a, b):
    c1 = yield Client(s.address, asynchronous=True)
    c2 = yield Client(s.address, asynchronous=True)

    future = c1.submit(inc, 1)
    with pytest.raises(ValueError):
        c2.submit(inc, future)
    yield c1.close()
    yield c2.close()


@gen_cluster(client=True)
def test_tuple_keys(c, s, a, b):
    x = dask.delayed(inc)(1, dask_key_name=("x", 1))
    y = dask.delayed(inc)(x, dask_key_name=("y", 1))
    future = c.compute(y)
    assert (yield future) == 3


@gen_cluster(client=True)
<<<<<<< HEAD
def test_multiple_scatter(c, s, a, b):
    for i in range(5):
        x = c.scatter(1, direct=True)

    x = yield x
    x = yield x
=======
def test_map_large_kwargs_in_graph(c, s, a, b):
    np = pytest.importorskip("numpy")
    x = np.random.random(100000)
    futures = c.map(lambda a, b: a + b, range(100), b=x)
    while not s.tasks:
        yield gen.sleep(0.01)

    assert len(s.tasks) == 101
    assert any(k.startswith("ndarray") for k in s.tasks)


@gen_cluster(client=True)
def test_retry(c, s, a, b):
    def f():
        assert dask.config.get("foo")

    with dask.config.set(foo=False):
        future = c.submit(f)
        with pytest.raises(AssertionError):
            yield future

    with dask.config.set(foo=True):
        yield future.retry()
        yield future


@gen_cluster(client=True)
def test_retry_dependencies(c, s, a, b):
    def f():
        return dask.config.get("foo")

    x = c.submit(f)
    y = c.submit(inc, x)

    with pytest.raises(KeyError):
        yield y

    with dask.config.set(foo=100):
        yield y.retry()
        result = yield y
        assert result == 101

        yield y.retry()
        yield x.retry()
        result = yield y
        assert result == 101


@gen_cluster(client=True)
def test_released_dependencies(c, s, a, b):
    def f(x):
        return dask.config.get("foo") + 1

    x = c.submit(inc, 1, key="x")
    y = c.submit(f, x, key="y")
    del x

    with pytest.raises(KeyError):
        yield y

    with dask.config.set(foo=100):
        yield y.retry()
        result = yield y
        assert result == 101


@gen_cluster(client=True, clean_kwargs={"threads": False})
def test_profile_bokeh(c, s, a, b):
    pytest.importorskip("bokeh.plotting")
    from bokeh.model import Model

    yield c.map(slowinc, range(10), delay=0.2)
    state, figure = yield c.profile(plot=True)
    assert isinstance(figure, Model)

    with tmpfile("html") as fn:
        try:
            yield c.profile(filename=fn)
        except PermissionError:
            if WINDOWS:
                pytest.xfail()
        assert os.path.exists(fn)


@gen_cluster(client=True)
def test_get_mix_futures_and_SubgraphCallable(c, s, a, b):
    future = c.submit(add, 1, 2)

    subgraph = SubgraphCallable(
        {"_2": (add, "_0", "_1"), "_3": (add, future, "_2")}, "_3", ("_0", "_1")
    )
    dsk = {"a": 1, "b": 2, "c": (subgraph, "a", "b"), "d": (subgraph, "c", "b")}

    future2 = c.get(dsk, "d", sync=False)
    result = yield future2
    assert result == 11

    # Nested subgraphs
    subgraph2 = SubgraphCallable(
        {
            "_2": (subgraph, "_0", "_1"),
            "_3": (subgraph, "_2", "_1"),
            "_4": (add, "_3", future2),
        },
        "_4",
        ("_0", "_1"),
    )

    dsk2 = {"e": 1, "f": 2, "g": (subgraph2, "e", "f")}

    result = yield c.get(dsk2, "g", sync=False)
    assert result == 22


@gen_cluster(client=True)
def test_get_mix_futures_and_SubgraphCallable_dask_dataframe(c, s, a, b):
    dd = pytest.importorskip("dask.dataframe")
    import pandas as pd

    df = pd.DataFrame({"x": range(1, 11)})
    ddf = dd.from_pandas(df, npartitions=2).persist()
    ddf = ddf.map_partitions(lambda x: x)
    ddf["x"] = ddf["x"].astype("f8")
    ddf = ddf.map_partitions(lambda x: x)
    ddf["x"] = ddf["x"].astype("f8")
    result = yield c.compute(ddf)
    assert result.equals(df.astype("f8"))


def test_direct_to_workers(s, loop):
    with Client(s["address"], loop=loop, direct_to_workers=True) as client:
        future = client.scatter(1)
        future.result()
        resp = client.run_on_scheduler(lambda dask_scheduler: dask_scheduler.events)
        assert "gather" not in str(resp)


@gen_cluster(client=True)
def test_instances(c, s, a, b):
    assert list(Client._instances) == [c]
    assert list(Scheduler._instances) == [s]
    assert set(Worker._instances) == {a, b}


@gen_cluster(client=True)
def test_wait_for_workers(c, s, a, b):
    future = asyncio.ensure_future(c.wait_for_workers(n_workers=3))
    yield gen.sleep(0.22)  # 2 chances
    assert not future.done()

    w = yield Worker(s.address)
    start = time()
    yield future
    assert time() < start + 1
    yield w.close()


@pytest.mark.skipif(WINDOWS, reason="num_fds not supported on windows")
@pytest.mark.asyncio
@pytest.mark.parametrize("Worker", [Worker, Nanny])
async def test_file_descriptors_dont_leak(Worker):
    pytest.importorskip("pandas")
    df = dask.datasets.timeseries(freq="10s", dtypes={"x": int, "y": float})

    proc = psutil.Process()
    start = proc.num_fds()
    async with Scheduler(port=0, dashboard_address=":0") as s:
        async with Worker(s.address, nthreads=2) as a, Worker(
            s.address, nthreads=2
        ) as b:
            async with Client(s.address, asynchronous=True) as c:
                await df.sum().persist()

    begin = time()
    while proc.num_fds() > begin:
        await asyncio.sleep(0.01)
        assert time() < begin + 5, (start, proc.num_fds())


@pytest.mark.asyncio
async def test_dashboard_link_cluster(cleanup):
    class MyCluster(LocalCluster):
        @property
        def dashboard_link(self):
            return "http://foo.com"

    async with MyCluster(processes=False, asynchronous=True) as cluster:
        async with Client(cluster, asynchronous=True) as client:
            assert "http://foo.com" in client._repr_html_()


@pytest.mark.asyncio
async def test_shutdown(cleanup):
    async with Scheduler(port=0) as s:
        async with Worker(s.address) as w:
            async with Client(s.address, asynchronous=True) as c:
                await c.shutdown()

            assert s.status == "closed"
            assert w.status == "closed"


@pytest.mark.asyncio
async def test_shutdown_localcluster(cleanup):
    async with LocalCluster(n_workers=1, asynchronous=True, processes=False) as lc:
        async with Client(lc, asynchronous=True) as c:
            await c.shutdown()

        assert lc.scheduler.status == "closed"


@pytest.mark.asyncio
async def test_config_inherited_by_subprocess(cleanup):
    def f(x):
        return dask.config.get("foo") + 1

    with dask.config.set(foo=100):
        async with LocalCluster(n_workers=1, asynchronous=True, processes=True) as lc:
            async with Client(lc, asynchronous=True) as c:
                result = await c.submit(f, 1)
                assert result == 101
>>>>>>> 2a3d0072


if sys.version_info >= (3, 5):
    from distributed.tests.py3_test_client import *  # noqa F401<|MERGE_RESOLUTION|>--- conflicted
+++ resolved
@@ -5437,14 +5437,15 @@
 
 
 @gen_cluster(client=True)
-<<<<<<< HEAD
 def test_multiple_scatter(c, s, a, b):
     for i in range(5):
         x = c.scatter(1, direct=True)
 
     x = yield x
     x = yield x
-=======
+
+
+@gen_cluster(client=True)
 def test_map_large_kwargs_in_graph(c, s, a, b):
     np = pytest.importorskip("numpy")
     x = np.random.random(100000)
@@ -5666,7 +5667,6 @@
             async with Client(lc, asynchronous=True) as c:
                 result = await c.submit(f, 1)
                 assert result == 101
->>>>>>> 2a3d0072
 
 
 if sys.version_info >= (3, 5):
