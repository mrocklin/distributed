import asyncio
from collections import deque
from concurrent.futures import CancelledError
import gc
import logging
from operator import add
import os
import pickle
import psutil
import random
import subprocess
import sys
import threading
from threading import Semaphore
from time import sleep
import traceback
import warnings
import weakref
import zipfile

import pytest
from toolz import identity, isdistinct, concat, pluck, valmap, partial, first, merge
from tornado import gen

import dask
from dask import delayed
from dask.optimization import SubgraphCallable
import dask.bag as db
from distributed import (
    Worker,
    Nanny,
    fire_and_forget,
    LocalCluster,
    get_client,
    secede,
    get_worker,
    Executor,
    profile,
    TimeoutError,
)
from distributed.comm import CommClosedError
from distributed.client import (
    Client,
    Future,
    wait,
    as_completed,
    tokenize,
    _get_global_client,
    default_client,
    futures_of,
    temp_default_client,
)
from distributed.compatibility import WINDOWS

from distributed.metrics import time
from distributed.scheduler import Scheduler, KilledWorker
from distributed.sizeof import sizeof
from distributed.utils import (
    ignoring,
    mp_context,
    sync,
    tmp_text,
    tokey,
    tmpfile,
    is_valid_xml,
)
from distributed.utils_test import (
    cluster,
    slowinc,
    slowadd,
    slowdec,
    randominc,
    inc,
    dec,
    div,
    throws,
    geninc,
    asyncinc,
    gen_cluster,
    gen_test,
    double,
    popen,
    captured_logger,
    varying,
    map_varying,
    wait_for,
    async_wait_for,
    pristine_loop,
    save_sys_modules,
)
from distributed.utils_test import (  # noqa: F401
    client as c,
    client_secondary as c2,
    cleanup,
    cluster_fixture,
    loop,
    loop_in_thread,
    nodebug,
    s,
    a,
    b,
)


@gen_cluster(client=True, timeout=None)
def test_submit(c, s, a, b):
    x = c.submit(inc, 10)
    assert not x.done()

    assert isinstance(x, Future)
    assert x.client is c

    result = yield x
    assert result == 11
    assert x.done()

    y = c.submit(inc, 20)
    z = c.submit(add, x, y)

    result = yield z
    assert result == 11 + 21
    s.validate_state()


@gen_cluster(client=True)
def test_map(c, s, a, b):
    L1 = c.map(inc, range(5))
    assert len(L1) == 5
    assert isdistinct(x.key for x in L1)
    assert all(isinstance(x, Future) for x in L1)

    result = yield L1[0]
    assert result == inc(0)
    assert len(s.tasks) == 5

    L2 = c.map(inc, L1)

    result = yield L2[1]
    assert result == inc(inc(1))
    assert len(s.tasks) == 10
    # assert L1[0].key in s.tasks[L2[0].key]

    total = c.submit(sum, L2)
    result = yield total
    assert result == sum(map(inc, map(inc, range(5))))

    L3 = c.map(add, L1, L2)
    result = yield L3[1]
    assert result == inc(1) + inc(inc(1))

    L4 = c.map(add, range(3), range(4))
    results = yield c.gather(L4)
    if sys.version_info[0] >= 3:
        assert results == list(map(add, range(3), range(4)))

    def f(x, y=10):
        return x + y

    L5 = c.map(f, range(5), y=5)
    results = yield c.gather(L5)
    assert results == list(range(5, 10))

    y = c.submit(f, 10)
    L6 = c.map(f, range(5), y=y)
    results = yield c.gather(L6)
    assert results == list(range(20, 25))
    s.validate_state()


@gen_cluster(client=True)
def test_map_empty(c, s, a, b):
    L1 = c.map(inc, [], pure=False)
    assert len(L1) == 0
    results = yield c.gather(L1)
    assert results == []


@gen_cluster(client=True)
def test_map_keynames(c, s, a, b):
    futures = c.map(inc, range(4), key="INC")
    assert all(f.key.startswith("INC") for f in futures)
    assert isdistinct(f.key for f in futures)

    futures2 = c.map(inc, [5, 6, 7, 8], key="INC")
    assert [f.key for f in futures] != [f.key for f in futures2]

    keys = ["inc-1", "inc-2", "inc-3", "inc-4"]
    futures = c.map(inc, range(4), key=keys)
    assert [f.key for f in futures] == keys


@gen_cluster(client=True)
def test_map_retries(c, s, a, b):
    args = [
        [ZeroDivisionError("one"), 2, 3],
        [4, 5, 6],
        [ZeroDivisionError("seven"), ZeroDivisionError("eight"), 9],
    ]

    x, y, z = c.map(*map_varying(args), retries=2)
    assert (yield x) == 2
    assert (yield y) == 4
    assert (yield z) == 9

    x, y, z = c.map(*map_varying(args), retries=1, pure=False)
    assert (yield x) == 2
    assert (yield y) == 4
    with pytest.raises(ZeroDivisionError, match="eight"):
        yield z

    x, y, z = c.map(*map_varying(args), retries=0, pure=False)
    with pytest.raises(ZeroDivisionError, match="one"):
        yield x
    assert (yield y) == 4
    with pytest.raises(ZeroDivisionError, match="seven"):
        yield z


@gen_cluster(client=True)
def test_compute_retries(c, s, a, b):
    args = [ZeroDivisionError("one"), ZeroDivisionError("two"), 3]

    # Sanity check for varying() use
    x = c.compute(delayed(varying(args))())
    with pytest.raises(ZeroDivisionError, match="one"):
        yield x

    # Same retries for all
    x = c.compute(delayed(varying(args))(), retries=1)
    with pytest.raises(ZeroDivisionError, match="two"):
        yield x

    x = c.compute(delayed(varying(args))(), retries=2)
    assert (yield x) == 3

    args.append(4)
    x = c.compute(delayed(varying(args))(), retries=2)
    assert (yield x) == 3

    # Per-future retries
    xargs = [ZeroDivisionError("one"), ZeroDivisionError("two"), 30, 40]
    yargs = [ZeroDivisionError("five"), ZeroDivisionError("six"), 70]
    zargs = [80, 90, 100]

    x, y = [delayed(varying(args))() for args in (xargs, yargs)]
    x, y = c.compute([x, y], retries={x: 2})
    gc.collect()

    assert (yield x) == 30
    with pytest.raises(ZeroDivisionError, match="five"):
        yield y

    x, y, z = [delayed(varying(args))() for args in (xargs, yargs, zargs)]
    x, y, z = c.compute([x, y, z], retries={(y, z): 2})

    with pytest.raises(ZeroDivisionError, match="one"):
        yield x
    assert (yield y) == 70
    assert (yield z) == 80


def test_retries_get(c):
    args = [ZeroDivisionError("one"), ZeroDivisionError("two"), 3]
    x = delayed(varying(args))()
    assert x.compute(retries=5) == 3

    args = [ZeroDivisionError("one"), ZeroDivisionError("two"), 3]
    x = delayed(varying(args))()
    with pytest.raises(ZeroDivisionError):
        x.compute()


@gen_cluster(client=True)
def test_compute_persisted_retries(c, s, a, b):
    args = [ZeroDivisionError("one"), ZeroDivisionError("two"), 3]

    # Sanity check
    x = c.persist(delayed(varying(args))())
    fut = c.compute(x)
    with pytest.raises(ZeroDivisionError, match="one"):
        yield fut

    x = c.persist(delayed(varying(args))())
    fut = c.compute(x, retries=1)
    with pytest.raises(ZeroDivisionError, match="two"):
        yield fut

    x = c.persist(delayed(varying(args))())
    fut = c.compute(x, retries=2)
    assert (yield fut) == 3

    args.append(4)
    x = c.persist(delayed(varying(args))())
    fut = c.compute(x, retries=3)
    assert (yield fut) == 3


@gen_cluster(client=True)
def test_persist_retries(c, s, a, b):
    # Same retries for all
    args = [ZeroDivisionError("one"), ZeroDivisionError("two"), 3]

    x = c.persist(delayed(varying(args))(), retries=1)
    x = c.compute(x)
    with pytest.raises(ZeroDivisionError, match="two"):
        yield x

    x = c.persist(delayed(varying(args))(), retries=2)
    x = c.compute(x)
    assert (yield x) == 3

    # Per-key retries
    xargs = [ZeroDivisionError("one"), ZeroDivisionError("two"), 30, 40]
    yargs = [ZeroDivisionError("five"), ZeroDivisionError("six"), 70]
    zargs = [80, 90, 100]

    x, y, z = [delayed(varying(args))() for args in (xargs, yargs, zargs)]
    x, y, z = c.persist([x, y, z], retries={(y, z): 2})
    x, y, z = c.compute([x, y, z])

    with pytest.raises(ZeroDivisionError, match="one"):
        yield x
    assert (yield y) == 70
    assert (yield z) == 80


@gen_cluster(client=True)
def test_retries_dask_array(c, s, a, b):
    da = pytest.importorskip("dask.array")
    x = da.ones((10, 10), chunks=(3, 3))
    future = c.compute(x.sum(), retries=2)
    y = yield future
    assert y == 100


@gen_cluster(client=True)
async def test_future_repr(c, s, a, b):
    pd = pytest.importorskip("pandas")
    x = c.submit(inc, 10)
    y = c.submit(pd.DataFrame, {"x": [1, 2, 3]})
    await x
    await y

    for func in [repr, lambda x: x._repr_html_()]:
        assert str(x.key) in func(x)
        assert str(x.status) in func(x)
        assert str(x.status) in repr(c.futures[x.key])

        assert "int" in func(x)
        assert "pandas" in func(y)
        assert "DataFrame" in func(y)


@gen_cluster(client=True)
def test_future_tuple_repr(c, s, a, b):
    da = pytest.importorskip("dask.array")
    y = da.arange(10, chunks=(5,)).persist()
    f = futures_of(y)[0]
    for func in [repr, lambda x: x._repr_html_()]:
        for k in f.key:
            assert str(k) in func(f)


@gen_cluster(client=True)
def test_Future_exception(c, s, a, b):
    x = c.submit(div, 1, 0)
    result = yield x.exception()
    assert isinstance(result, ZeroDivisionError)

    x = c.submit(div, 1, 1)
    result = yield x.exception()
    assert result is None


def test_Future_exception_sync(c):
    x = c.submit(div, 1, 0)
    assert isinstance(x.exception(), ZeroDivisionError)

    x = c.submit(div, 1, 1)
    assert x.exception() is None


@gen_cluster(client=True)
def test_Future_release(c, s, a, b):
    # Released Futures should be removed timely from the Client
    x = c.submit(div, 1, 1)
    yield x
    x.release()
    yield gen.moment
    assert not c.futures

    x = c.submit(slowinc, 1, delay=0.5)
    x.release()
    yield gen.moment
    assert not c.futures

    x = c.submit(div, 1, 0)
    yield x.exception()
    x.release()
    yield gen.moment
    assert not c.futures


def test_Future_release_sync(c):
    # Released Futures should be removed timely from the Client
    x = c.submit(div, 1, 1)
    x.result()
    x.release()
    wait_for(lambda: not c.futures, timeout=0.3)

    x = c.submit(slowinc, 1, delay=0.8)
    x.release()
    wait_for(lambda: not c.futures, timeout=0.3)

    x = c.submit(div, 1, 0)
    x.exception()
    x.release()
    wait_for(lambda: not c.futures, timeout=0.3)


def test_short_tracebacks(loop, c):
    tblib = pytest.importorskip("tblib")
    future = c.submit(div, 1, 0)
    try:
        future.result()
    except Exception:
        _, _, tb = sys.exc_info()
    tb = tblib.Traceback(tb).to_dict()
    n = 0

    while tb is not None:
        n += 1
        tb = tb["tb_next"]

    assert n < 5


@gen_cluster(client=True)
def test_map_naming(c, s, a, b):
    L1 = c.map(inc, range(5))
    L2 = c.map(inc, range(5))

    assert [x.key for x in L1] == [x.key for x in L2]

    L3 = c.map(inc, [1, 1, 1, 1])
    assert len({x._state for x in L3}) == 1

    L4 = c.map(inc, [1, 1, 1, 1], pure=False)
    assert len({x._state for x in L4}) == 4


@gen_cluster(client=True)
def test_submit_naming(c, s, a, b):
    a = c.submit(inc, 1)
    b = c.submit(inc, 1)

    assert a._state is b._state

    c = c.submit(inc, 1, pure=False)
    assert c.key != a.key


@gen_cluster(client=True)
def test_exceptions(c, s, a, b):
    x = c.submit(div, 1, 2)
    result = yield x
    assert result == 1 / 2

    x = c.submit(div, 1, 0)
    with pytest.raises(ZeroDivisionError):
        result = yield x

    x = c.submit(div, 10, 2)  # continues to operate
    result = yield x
    assert result == 10 / 2


@gen_cluster()
def test_gc(s, a, b):
    c = yield Client(s.address, asynchronous=True)

    x = c.submit(inc, 10)
    yield x
    assert s.tasks[x.key].who_has
    x.__del__()
    yield async_wait_for(
        lambda: x.key not in s.tasks or not s.tasks[x.key].who_has, timeout=0.3
    )

    yield c.close()


def test_thread(c):
    x = c.submit(inc, 1)
    assert x.result() == 2

    x = c.submit(slowinc, 1, delay=0.3)
    with pytest.raises(gen.TimeoutError):
        x.result(timeout=0.01)
    assert x.result() == 2


def test_sync_exceptions(c):
    x = c.submit(div, 10, 2)
    assert x.result() == 5

    y = c.submit(div, 10, 0)
    try:
        y.result()
        assert False
    except ZeroDivisionError:
        pass

    z = c.submit(div, 10, 5)
    assert z.result() == 2


@gen_cluster(client=True)
def test_gather(c, s, a, b):
    x = c.submit(inc, 10)
    y = c.submit(inc, x)

    result = yield c.gather(x)
    assert result == 11
    result = yield c.gather([x])
    assert result == [11]
    result = yield c.gather({"x": x, "y": [y]})
    assert result == {"x": 11, "y": [12]}


@gen_cluster(client=True)
def test_gather_lost(c, s, a, b):
    [x] = yield c.scatter([1], workers=a.address)
    y = c.submit(inc, 1, workers=b.address)

    yield a.close()

    with pytest.raises(Exception):
        res = yield c.gather([x, y])


def test_gather_sync(c):
    x = c.submit(inc, 1)
    assert c.gather(x) == 2

    y = c.submit(div, 1, 0)

    with pytest.raises(ZeroDivisionError):
        c.gather([x, y])

    [xx] = c.gather([x, y], errors="skip")
    assert xx == 2


@gen_cluster(client=True)
def test_gather_strict(c, s, a, b):
    x = c.submit(div, 2, 1)
    y = c.submit(div, 1, 0)

    with pytest.raises(ZeroDivisionError):
        yield c.gather([x, y])

    [xx] = yield c.gather([x, y], errors="skip")
    assert xx == 2


@gen_cluster(client=True, nthreads=[("127.0.0.1", 1)])
def test_gather_skip(c, s, a):
    x = c.submit(div, 1, 0, priority=10)
    y = c.submit(slowinc, 1, delay=0.5)

    with captured_logger(logging.getLogger("distributed.scheduler")) as sched:
        with captured_logger(logging.getLogger("distributed.client")) as client:
            L = yield c.gather([x, y], errors="skip")
            assert L == [2]

    assert not client.getvalue()
    assert not sched.getvalue()


@gen_cluster(client=True)
def test_limit_concurrent_gathering(c, s, a, b):
    futures = c.map(inc, range(100))
    results = yield futures
    assert len(a.outgoing_transfer_log) + len(b.outgoing_transfer_log) < 100


@gen_cluster(client=True, timeout=None)
def test_get(c, s, a, b):
    future = c.get({"x": (inc, 1)}, "x", sync=False)
    assert isinstance(future, Future)
    result = yield future
    assert result == 2

    futures = c.get({"x": (inc, 1)}, ["x"], sync=False)
    assert isinstance(futures[0], Future)
    result = yield futures
    assert result == [2]

    result = yield c.get({}, [], sync=False)
    assert result == []

    result = yield c.get(
        {("x", 1): (inc, 1), ("x", 2): (inc, ("x", 1))}, ("x", 2), sync=False
    )
    assert result == 3


def test_get_sync(c):
    assert c.get({"x": (inc, 1)}, "x") == 2


def test_no_future_references(c):
    from weakref import WeakSet

    ws = WeakSet()
    futures = c.map(inc, range(10))
    ws.update(futures)
    del futures
    import gc

    gc.collect()
    start = time()
    while list(ws):
        sleep(0.01)
        assert time() < start + 2


def test_get_sync_optimize_graph_passes_through(c):
    bag = db.range(10, npartitions=3).map(inc)
    dask.compute(bag.sum(), optimize_graph=False)


@gen_cluster(client=True)
def test_gather_errors(c, s, a, b):
    def f(a, b):
        raise TypeError

    def g(a, b):
        raise AttributeError

    future_f = c.submit(f, 1, 2)
    future_g = c.submit(g, 1, 2)
    with pytest.raises(TypeError):
        yield c.gather(future_f)
    with pytest.raises(AttributeError):
        yield c.gather(future_g)

    yield a.close()


@gen_cluster(client=True)
def test_wait(c, s, a, b):
    x = c.submit(inc, 1)
    y = c.submit(inc, 1)
    z = c.submit(inc, 2)

    done, not_done = yield wait([x, y, z])

    assert done == {x, y, z}
    assert not_done == set()
    assert x.status == y.status == "finished"


@gen_cluster(client=True)
def test_wait_first_completed(c, s, a, b):
    x = c.submit(slowinc, 1)
    y = c.submit(slowinc, 1)
    z = c.submit(inc, 2)

    done, not_done = yield wait([x, y, z], return_when="FIRST_COMPLETED")

    assert done == {z}
    assert not_done == {x, y}
    assert z.status == "finished"
    assert x.status == "pending"
    assert y.status == "pending"


@gen_cluster(client=True, timeout=2)
def test_wait_timeout(c, s, a, b):
    future = c.submit(sleep, 0.3)
    with pytest.raises(gen.TimeoutError):
        yield wait(future, timeout=0.01)


def test_wait_sync(c):
    x = c.submit(inc, 1)
    y = c.submit(inc, 2)

    done, not_done = wait([x, y])
    assert done == {x, y}
    assert not_done == set()
    assert x.status == y.status == "finished"

    future = c.submit(sleep, 0.3)
    with pytest.raises(gen.TimeoutError):
        wait(future, timeout=0.01)


def test_wait_informative_error_for_timeouts(c):
    x = c.submit(inc, 1)
    y = c.submit(inc, 2)

    try:
        wait(x, y)
    except Exception as e:
        assert "timeout" in str(e)
        assert "list" in str(e)


@gen_cluster(client=True)
def test_garbage_collection(c, s, a, b):
    x = c.submit(inc, 1)
    y = c.submit(inc, 1)

    assert c.refcount[x.key] == 2
    x.__del__()
    yield gen.moment
    assert c.refcount[x.key] == 1

    z = c.submit(inc, y)
    y.__del__()
    yield gen.moment

    result = yield z
    assert result == 3

    ykey = y.key
    y.__del__()
    yield gen.moment
    assert ykey not in c.futures


@gen_cluster(client=True)
def test_garbage_collection_with_scatter(c, s, a, b):
    [future] = yield c.scatter([1])
    assert future.key in c.futures
    assert future.status == "finished"
    assert s.who_wants[future.key] == {c.id}

    key = future.key
    assert c.refcount[key] == 1
    future.__del__()
    yield gen.moment
    assert c.refcount[key] == 0

    start = time()
    while True:
        if key not in s.tasks or not s.tasks[key].who_has:
            break
        else:
            assert time() < start + 3
            yield gen.sleep(0.1)


@gen_cluster(timeout=1000, client=True)
def test_recompute_released_key(c, s, a, b):
    x = c.submit(inc, 100)
    result1 = yield x
    xkey = x.key
    del x
    import gc

    gc.collect()
    yield gen.moment
    assert c.refcount[xkey] == 0

    # 1 second batching needs a second action to trigger
    while xkey in s.tasks and s.tasks[xkey].who_has or xkey in a.data or xkey in b.data:
        yield gen.sleep(0.1)

    x = c.submit(inc, 100)
    assert x.key in c.futures
    result2 = yield x
    assert result1 == result2


@pytest.mark.slow
@gen_cluster(client=True)
def test_long_tasks_dont_trigger_timeout(c, s, a, b):
    from time import sleep

    x = c.submit(sleep, 3)
    yield x


@pytest.mark.skip
@gen_cluster(client=True)
def test_missing_data_heals(c, s, a, b):
    a.validate = False
    b.validate = False
    x = c.submit(inc, 1)
    y = c.submit(inc, x)
    z = c.submit(inc, y)

    yield wait([x, y, z])

    # Secretly delete y's key
    if y.key in a.data:
        del a.data[y.key]
        a.release_key(y.key)
    if y.key in b.data:
        del b.data[y.key]
        b.release_key(y.key)
    yield gen.moment

    w = c.submit(add, y, z)

    result = yield w
    assert result == 3 + 4


@pytest.mark.skip
@gen_cluster(client=True)
def test_gather_robust_to_missing_data(c, s, a, b):
    a.validate = False
    b.validate = False
    x, y, z = c.map(inc, range(3))
    yield wait([x, y, z])  # everything computed

    for f in [x, y]:
        for w in [a, b]:
            if f.key in w.data:
                del w.data[f.key]
                yield gen.moment
                w.release_key(f.key)

    xx, yy, zz = yield c.gather([x, y, z])
    assert (xx, yy, zz) == (1, 2, 3)


@pytest.mark.skip
@gen_cluster(client=True)
def test_gather_robust_to_nested_missing_data(c, s, a, b):
    a.validate = False
    b.validate = False
    w = c.submit(inc, 1)
    x = c.submit(inc, w)
    y = c.submit(inc, x)
    z = c.submit(inc, y)

    yield wait([z])

    for worker in [a, b]:
        for datum in [y, z]:
            if datum.key in worker.data:
                del worker.data[datum.key]
                yield gen.moment
                worker.release_key(datum.key)

    result = yield c.gather([z])

    assert result == [inc(inc(inc(inc(1))))]


@gen_cluster(client=True)
def test_tokenize_on_futures(c, s, a, b):
    x = c.submit(inc, 1)
    y = c.submit(inc, 1)
    tok = tokenize(x)
    assert tokenize(x) == tokenize(x)
    assert tokenize(x) == tokenize(y)

    c.futures[x.key].finish()

    assert tok == tokenize(y)


@pytest.mark.skipif(
    not sys.platform.startswith("linux"), reason="Need 127.0.0.2 to mean localhost"
)
@gen_cluster([("127.0.0.1", 1), ("127.0.0.2", 2)], client=True)
def test_restrictions_submit(c, s, a, b):
    x = c.submit(inc, 1, workers={a.ip})
    y = c.submit(inc, x, workers={b.ip})
    yield wait([x, y])

    assert s.host_restrictions[x.key] == {a.ip}
    assert x.key in a.data

    assert s.host_restrictions[y.key] == {b.ip}
    assert y.key in b.data


@gen_cluster(client=True)
def test_restrictions_ip_port(c, s, a, b):
    x = c.submit(inc, 1, workers={a.address})
    y = c.submit(inc, x, workers={b.address})
    yield wait([x, y])

    assert s.worker_restrictions[x.key] == {a.address}
    assert x.key in a.data

    assert s.worker_restrictions[y.key] == {b.address}
    assert y.key in b.data


@pytest.mark.skipif(
    not sys.platform.startswith("linux"), reason="Need 127.0.0.2 to mean localhost"
)
@gen_cluster([("127.0.0.1", 1), ("127.0.0.2", 2)], client=True)
def test_restrictions_map(c, s, a, b):
    L = c.map(inc, range(5), workers={a.ip})
    yield wait(L)

    assert set(a.data) == {x.key for x in L}
    assert not b.data
    for x in L:
        assert s.host_restrictions[x.key] == {a.ip}

    L = c.map(inc, [10, 11, 12], workers=[{a.ip}, {a.ip, b.ip}, {b.ip}])
    yield wait(L)

    assert s.host_restrictions[L[0].key] == {a.ip}
    assert s.host_restrictions[L[1].key] == {a.ip, b.ip}
    assert s.host_restrictions[L[2].key] == {b.ip}

    with pytest.raises(ValueError):
        c.map(inc, [10, 11, 12], workers=[{a.ip}])


@pytest.mark.skipif(
    not sys.platform.startswith("linux"), reason="Need 127.0.0.2 to mean localhost"
)
@gen_cluster([("127.0.0.1", 1), ("127.0.0.2", 2)], client=True)
def test_restrictions_get(c, s, a, b):
    dsk = {"x": 1, "y": (inc, "x"), "z": (inc, "y")}
    restrictions = {"y": {a.ip}, "z": {b.ip}}

    futures = c.get(dsk, ["y", "z"], restrictions, sync=False)
    result = yield futures
    assert result == [2, 3]
    assert "y" in a.data
    assert "z" in b.data


@gen_cluster(client=True)
def dont_test_bad_restrictions_raise_exception(c, s, a, b):
    z = c.submit(inc, 2, workers={"bad-address"})
    try:
        yield z
        assert False
    except ValueError as e:
        assert "bad-address" in str(e)
        assert z.key in str(e)


@gen_cluster(client=True, timeout=None)
def test_remove_worker(c, s, a, b):
    L = c.map(inc, range(20))
    yield wait(L)

    yield b.close()

    assert b.address not in s.workers

    result = yield c.gather(L)
    assert result == list(map(inc, range(20)))


@gen_cluster(nthreads=[("127.0.0.1", 1)], client=True)
def test_errors_dont_block(c, s, w):
    L = [c.submit(inc, 1), c.submit(throws, 1), c.submit(inc, 2), c.submit(throws, 2)]

    start = time()
    while not (L[0].status == L[2].status == "finished"):
        assert time() < start + 5
        yield gen.sleep(0.01)

    result = yield c.gather([L[0], L[2]])
    assert result == [2, 3]


@gen_cluster(client=True)
def test_submit_quotes(c, s, a, b):
    def assert_list(x, z=[]):
        return isinstance(x, list) and isinstance(z, list)

    x = c.submit(assert_list, [1, 2, 3])
    result = yield x
    assert result

    x = c.submit(assert_list, [1, 2, 3], z=[4, 5, 6])
    result = yield x
    assert result

    x = c.submit(inc, 1)
    y = c.submit(inc, 2)
    z = c.submit(assert_list, [x, y])
    result = yield z
    assert result


@gen_cluster(client=True)
def test_map_quotes(c, s, a, b):
    def assert_list(x, z=[]):
        return isinstance(x, list) and isinstance(z, list)

    L = c.map(assert_list, [[1, 2, 3], [4]])
    result = yield c.gather(L)
    assert all(result)

    L = c.map(assert_list, [[1, 2, 3], [4]], z=[10])
    result = yield c.gather(L)
    assert all(result)

    L = c.map(assert_list, [[1, 2, 3], [4]], [[]] * 3)
    result = yield c.gather(L)
    assert all(result)


@gen_cluster()
def test_two_consecutive_clients_share_results(s, a, b):
    c = yield Client(s.address, asynchronous=True)

    x = c.submit(random.randint, 0, 1000, pure=True)
    xx = yield x

    f = yield Client(s.address, asynchronous=True)

    y = f.submit(random.randint, 0, 1000, pure=True)
    yy = yield y

    assert xx == yy

    yield c.close()
    yield f.close()


@gen_cluster(client=True)
def test_submit_then_get_with_Future(c, s, a, b):
    x = c.submit(slowinc, 1)
    dsk = {"y": (inc, x)}

    result = yield c.get(dsk, "y", sync=False)
    assert result == 3


@gen_cluster(client=True)
def test_aliases(c, s, a, b):
    x = c.submit(inc, 1)

    dsk = {"y": x}
    result = yield c.get(dsk, "y", sync=False)
    assert result == 2


@gen_cluster(client=True)
def test_aliases_2(c, s, a, b):
    dsk_keys = [
        ({"x": (inc, 1), "y": "x", "z": "x", "w": (add, "y", "z")}, ["y", "w"]),
        ({"x": "y", "y": 1}, ["x"]),
        ({"x": 1, "y": "x", "z": "y", "w": (inc, "z")}, ["w"]),
    ]
    for dsk, keys in dsk_keys:
        result = yield c.get(dsk, keys, sync=False)
        assert list(result) == list(dask.get(dsk, keys))
        yield gen.moment


@gen_cluster(client=True)
def test__scatter(c, s, a, b):
    d = yield c.scatter({"y": 20})
    assert isinstance(d["y"], Future)
    assert a.data.get("y") == 20 or b.data.get("y") == 20
    y_who_has = s.get_who_has(keys=["y"])["y"]
    assert a.address in y_who_has or b.address in y_who_has
    assert s.get_nbytes(summary=False) == {"y": sizeof(20)}
    yy = yield c.gather([d["y"]])
    assert yy == [20]

    [x] = yield c.scatter([10])
    assert isinstance(x, Future)
    assert a.data.get(x.key) == 10 or b.data.get(x.key) == 10
    xx = yield c.gather([x])
    x_who_has = s.get_who_has(keys=[x.key])[x.key]
    assert s.tasks[x.key].who_has
    assert (
        s.workers[a.address] in s.tasks[x.key].who_has
        or s.workers[b.address] in s.tasks[x.key].who_has
    )
    assert s.get_nbytes(summary=False) == {"y": sizeof(20), x.key: sizeof(10)}
    assert xx == [10]

    z = c.submit(add, x, d["y"])  # submit works on Future
    result = yield z
    assert result == 10 + 20
    result = yield c.gather([z, x])
    assert result == [30, 10]


@gen_cluster(client=True)
def test__scatter_types(c, s, a, b):
    d = yield c.scatter({"x": 1})
    assert isinstance(d, dict)
    assert list(d) == ["x"]

    for seq in [[1], (1,), {1}, frozenset([1])]:
        L = yield c.scatter(seq)
        assert isinstance(L, type(seq))
        assert len(L) == 1
        s.validate_state()

    seq = yield c.scatter(range(5))
    assert isinstance(seq, list)
    assert len(seq) == 5
    s.validate_state()


@gen_cluster(client=True)
def test__scatter_non_list(c, s, a, b):
    x = yield c.scatter(1)
    assert isinstance(x, Future)
    result = yield x
    assert result == 1


@gen_cluster(client=True)
def test_scatter_hash(c, s, a, b):
    [a] = yield c.scatter([1])
    [b] = yield c.scatter([1])

    assert a.key == b.key
    s.validate_state()


@gen_cluster(client=True)
def test_scatter_tokenize_local(c, s, a, b):
    from dask.base import normalize_token

    class MyObj(object):
        pass

    L = []

    @normalize_token.register(MyObj)
    def f(x):
        L.append(x)
        return "x"

    obj = MyObj()

    future = yield c.scatter(obj)
    assert L and L[0] is obj


@gen_cluster(client=True)
def test_scatter_singletons(c, s, a, b):
    np = pytest.importorskip("numpy")
    pd = pytest.importorskip("pandas")
    for x in [1, np.ones(5), pd.DataFrame({"x": [1, 2, 3]})]:
        future = yield c.scatter(x)
        result = yield future
        assert str(result) == str(x)


@gen_cluster(client=True)
def test_scatter_typename(c, s, a, b):
    future = yield c.scatter(123)
    assert future.key.startswith("int")


@gen_cluster(client=True)
def test_scatter_hash(c, s, a, b):
    x = yield c.scatter(123)
    y = yield c.scatter(123)
    assert x.key == y.key

    z = yield c.scatter(123, hash=False)
    assert z.key != y.key


@gen_cluster(client=True)
def test_get_releases_data(c, s, a, b):
    [x] = yield c.get({"x": (inc, 1)}, ["x"], sync=False)
    import gc

    gc.collect()

    start = time()
    while c.refcount["x"]:
        yield gen.sleep(0.01)
        assert time() < start + 2


def test_Current(s, a, b):
    with Client(s["address"]) as c:
        assert Client.current() is c
    with pytest.raises(ValueError):
        Client.current()
    with Client(s["address"]) as c:
        assert Client.current() is c


def test_global_clients(loop):
    assert _get_global_client() is None
    with pytest.raises(ValueError):
        default_client()
    with cluster() as (s, [a, b]):
        with Client(s["address"], loop=loop) as c:
            assert _get_global_client() is c
            assert default_client() is c
            with Client(s["address"], loop=loop) as f:
                assert _get_global_client() is f
                assert default_client() is f
                assert default_client(c) is c
                assert default_client(f) is f

    assert _get_global_client() is None


@gen_cluster(client=True)
def test_exception_on_exception(c, s, a, b):
    x = c.submit(lambda: 1 / 0)
    y = c.submit(inc, x)

    with pytest.raises(ZeroDivisionError):
        yield y

    z = c.submit(inc, y)

    with pytest.raises(ZeroDivisionError):
        yield z


@gen_cluster(client=True)
def test_get_nbytes(c, s, a, b):
    [x] = yield c.scatter([1])
    assert s.get_nbytes(summary=False) == {x.key: sizeof(1)}

    y = c.submit(inc, x)
    yield y

    assert s.get_nbytes(summary=False) == {x.key: sizeof(1), y.key: sizeof(2)}


@pytest.mark.skipif(
    not sys.platform.startswith("linux"), reason="Need 127.0.0.2 to mean localhost"
)
@gen_cluster([("127.0.0.1", 1), ("127.0.0.2", 2)], client=True)
def test_nbytes_determines_worker(c, s, a, b):
    x = c.submit(identity, 1, workers=[a.ip])
    y = c.submit(identity, tuple(range(100)), workers=[b.ip])
    yield c.gather([x, y])

    z = c.submit(lambda x, y: None, x, y)
    yield z
    assert s.tasks[z.key].who_has == {s.workers[b.address]}


@gen_cluster(client=True)
def test_if_intermediates_clear_on_error(c, s, a, b):
    x = delayed(div, pure=True)(1, 0)
    y = delayed(div, pure=True)(1, 2)
    z = delayed(add, pure=True)(x, y)
    f = c.compute(z)
    with pytest.raises(ZeroDivisionError):
        yield f
    s.validate_state()
    assert not any(ts.who_has for ts in s.tasks.values())


@gen_cluster(client=True)
def test_pragmatic_move_small_data_to_large_data(c, s, a, b):
    np = pytest.importorskip("numpy")
    lists = c.map(np.ones, [10000] * 10, pure=False)
    sums = c.map(np.sum, lists)
    total = c.submit(sum, sums)

    def f(x, y):
        return None

    s.task_duration["f"] = 0.001
    results = c.map(f, lists, [total] * 10)

    yield wait([total])

    yield wait(results)

    assert (
        sum(
            s.tasks[r.key].who_has.issubset(s.tasks[l.key].who_has)
            for l, r in zip(lists, results)
        )
        >= 9
    )


@gen_cluster(client=True)
def test_get_with_non_list_key(c, s, a, b):
    dsk = {("x", 0): (inc, 1), 5: (inc, 2)}

    x = yield c.get(dsk, ("x", 0), sync=False)
    y = yield c.get(dsk, 5, sync=False)
    assert x == 2
    assert y == 3


@gen_cluster(client=True)
def test_get_with_error(c, s, a, b):
    dsk = {"x": (div, 1, 0), "y": (inc, "x")}
    with pytest.raises(ZeroDivisionError):
        yield c.get(dsk, "y", sync=False)


def test_get_with_error_sync(c):
    dsk = {"x": (div, 1, 0), "y": (inc, "x")}
    with pytest.raises(ZeroDivisionError):
        c.get(dsk, "y")


@gen_cluster(client=True)
def test_directed_scatter(c, s, a, b):
    yield c.scatter([1, 2, 3], workers=[a.address])
    assert len(a.data) == 3
    assert not b.data

    yield c.scatter([4, 5], workers=[b.name])
    assert len(b.data) == 2


def test_directed_scatter_sync(c, s, a, b, loop):
    futures = c.scatter([1, 2, 3], workers=[b["address"]])
    has_what = sync(loop, c.scheduler.has_what)
    assert len(has_what[b["address"]]) == len(futures)
    assert len(has_what[a["address"]]) == 0


@gen_cluster(client=True)
def test_scatter_direct(c, s, a, b):
    future = yield c.scatter(123, direct=True)
    assert future.key in a.data or future.key in b.data
    assert s.tasks[future.key].who_has
    assert future.status == "finished"
    result = yield future
    assert result == 123
    assert not s.counters["op"].components[0]["scatter"]

    result = yield future
    assert not s.counters["op"].components[0]["gather"]

    result = yield c.gather(future)
    assert not s.counters["op"].components[0]["gather"]


@gen_cluster(client=True)
def test_scatter_direct_numpy(c, s, a, b):
    np = pytest.importorskip("numpy")
    x = np.ones(5)
    future = yield c.scatter(x, direct=True)
    result = yield future
    assert np.allclose(x, result)
    assert not s.counters["op"].components[0]["scatter"]


@gen_cluster(client=True)
def test_scatter_direct_broadcast(c, s, a, b):
    future2 = yield c.scatter(456, direct=True, broadcast=True)
    assert future2.key in a.data
    assert future2.key in b.data
    assert s.tasks[future2.key].who_has == {s.workers[a.address], s.workers[b.address]}
    result = yield future2
    assert result == 456
    assert not s.counters["op"].components[0]["scatter"]


@gen_cluster(client=True, nthreads=[("127.0.0.1", 1)] * 4)
def test_scatter_direct_balanced(c, s, *workers):
    futures = yield c.scatter([1, 2, 3], direct=True)
    assert sorted([len(w.data) for w in workers]) == [0, 1, 1, 1]


@gen_cluster(client=True, nthreads=[("127.0.0.1", 1)] * 4)
def test_scatter_direct_broadcast_target(c, s, *workers):
    futures = yield c.scatter([123, 456], direct=True, workers=workers[0].address)
    assert futures[0].key in workers[0].data
    assert futures[1].key in workers[0].data

    futures = yield c.scatter(
        [123, 456],
        direct=True,
        broadcast=True,
        workers=[w.address for w in workers[:3]],
    )
    assert (
        f.key in w.data and w.address in s.tasks[f.key].who_has
        for f in futures
        for w in workers[:3]
    )


@gen_cluster(client=True, nthreads=[])
def test_scatter_direct_empty(c, s):
    with pytest.raises((ValueError, gen.TimeoutError)):
        yield c.scatter(123, direct=True, timeout=0.1)


@gen_cluster(client=True, timeout=None, nthreads=[("127.0.0.1", 1)] * 5)
def test_scatter_direct_spread_evenly(c, s, *workers):
    futures = []
    for i in range(10):
        future = yield c.scatter(i, direct=True)
        futures.append(future)

    assert all(w.data for w in workers)


@pytest.mark.parametrize("direct", [True, False])
@pytest.mark.parametrize("broadcast", [True, False])
def test_scatter_gather_sync(c, direct, broadcast):
    futures = c.scatter([1, 2, 3], direct=direct, broadcast=broadcast)
    results = c.gather(futures, direct=direct)
    assert results == [1, 2, 3]

    delayed(inc)(1).compute(direct=direct)


@gen_cluster(client=True)
def test_gather_direct(c, s, a, b):
    futures = yield c.scatter([1, 2, 3])

    data = yield c.gather(futures, direct=True)
    assert data == [1, 2, 3]


@gen_cluster(client=True)
def test_many_submits_spread_evenly(c, s, a, b):
    L = [c.submit(inc, i) for i in range(10)]
    yield wait(L)

    assert a.data and b.data


@gen_cluster(client=True)
def test_traceback(c, s, a, b):
    x = c.submit(div, 1, 0)
    tb = yield x.traceback()

    if sys.version_info[0] >= 3:
        assert any("x / y" in line for line in pluck(3, traceback.extract_tb(tb)))


@gen_cluster(client=True)
def test_get_traceback(c, s, a, b):
    try:
        yield c.get({"x": (div, 1, 0)}, "x", sync=False)
    except ZeroDivisionError:
        exc_type, exc_value, exc_traceback = sys.exc_info()
        L = traceback.format_tb(exc_traceback)
        assert any("x / y" in line for line in L)


@gen_cluster(client=True)
def test_gather_traceback(c, s, a, b):
    x = c.submit(div, 1, 0)
    try:
        yield c.gather(x)
    except ZeroDivisionError:
        exc_type, exc_value, exc_traceback = sys.exc_info()
        L = traceback.format_tb(exc_traceback)
        assert any("x / y" in line for line in L)


def test_traceback_sync(c):
    x = c.submit(div, 1, 0)
    tb = x.traceback()
    if sys.version_info[0] >= 3:
        assert any(
            "x / y" in line
            for line in concat(traceback.extract_tb(tb))
            if isinstance(line, str)
        )

    y = c.submit(inc, x)
    tb2 = y.traceback()

    assert set(pluck(3, traceback.extract_tb(tb2))).issuperset(
        set(pluck(3, traceback.extract_tb(tb)))
    )

    z = c.submit(div, 1, 2)
    tb = z.traceback()
    assert tb is None


@gen_cluster(client=True)
def test_upload_file(c, s, a, b):
    def g():
        import myfile

        return myfile.f()

    with save_sys_modules():
        for value in [123, 456]:
            with tmp_text("myfile.py", "def f():\n    return {}".format(value)) as fn:
                yield c.upload_file(fn)

            x = c.submit(g, pure=False)
            result = yield x
            assert result == value


@gen_cluster(client=True)
def test_upload_file_no_extension(c, s, a, b):
    with tmp_text("myfile", "") as fn:
        yield c.upload_file(fn)


@gen_cluster(client=True)
def test_upload_file_zip(c, s, a, b):
    def g():
        import myfile

        return myfile.f()

    with save_sys_modules():
        try:
            for value in [123, 456]:
                with tmp_text(
                    "myfile.py", "def f():\n    return {}".format(value)
                ) as fn_my_file:
                    with zipfile.ZipFile("myfile.zip", "w") as z:
                        z.write(fn_my_file, arcname=os.path.basename(fn_my_file))
                    yield c.upload_file("myfile.zip")

                    x = c.submit(g, pure=False)
                    result = yield x
                    assert result == value
        finally:
            if os.path.exists("myfile.zip"):
                os.remove("myfile.zip")


@gen_cluster(client=True)
def test_upload_file_egg(c, s, a, b):
    def g():
        import package_1, package_2

        return package_1.a, package_2.b

    # c.upload_file tells each worker to
    # - put this file in their local_directory
    # - modify their sys.path to include it
    # we don't care about the local_directory
    # but we do care about restoring the path

    with save_sys_modules():
        for value in [123, 456]:
            with tmpfile() as dirname:
                os.mkdir(dirname)

                with open(os.path.join(dirname, "setup.py"), "w") as f:
                    f.write("from setuptools import setup, find_packages\n")
                    f.write(
                        'setup(name="my_package", packages=find_packages(), version="{}")\n'.format(
                            value
                        )
                    )

                # test a package with an underscore in the name
                package_1 = os.path.join(dirname, "package_1")
                os.mkdir(package_1)
                with open(os.path.join(package_1, "__init__.py"), "w") as f:
                    f.write("a = {}\n".format(value))

                # test multiple top-level packages
                package_2 = os.path.join(dirname, "package_2")
                os.mkdir(package_2)
                with open(os.path.join(package_2, "__init__.py"), "w") as f:
                    f.write("b = {}\n".format(value))

                # compile these into an egg
                subprocess.check_call(
                    [sys.executable, "setup.py", "bdist_egg"], cwd=dirname
                )

                egg_root = os.path.join(dirname, "dist")
                # first file ending with '.egg'
                egg_name = [
                    fname for fname in os.listdir(egg_root) if fname.endswith(".egg")
                ][0]
                egg_path = os.path.join(egg_root, egg_name)

                yield c.upload_file(egg_path)
                os.remove(egg_path)

                x = c.submit(g, pure=False)
                result = yield x
                assert result == (value, value)


@gen_cluster(client=True)
def test_upload_large_file(c, s, a, b):
    assert a.local_directory
    assert b.local_directory
    with tmp_text("myfile", "abc") as fn:
        with tmp_text("myfile2", "def") as fn2:
            yield c._upload_large_file(fn, remote_filename="x")
            yield c._upload_large_file(fn2)

            for w in [a, b]:
                assert os.path.exists(os.path.join(w.local_directory, "x"))
                assert os.path.exists(os.path.join(w.local_directory, "myfile2"))
                with open(os.path.join(w.local_directory, "x")) as f:
                    assert f.read() == "abc"
                with open(os.path.join(w.local_directory, "myfile2")) as f:
                    assert f.read() == "def"


def test_upload_file_sync(c):
    def g():
        import myfile

        return myfile.x

    with tmp_text("myfile.py", "x = 123") as fn:
        c.upload_file(fn)
        x = c.submit(g)
        assert x.result() == 123


@gen_cluster(client=True)
def test_upload_file_exception(c, s, a, b):
    with tmp_text("myfile.py", "syntax-error!") as fn:
        with pytest.raises(SyntaxError):
            yield c.upload_file(fn)


def test_upload_file_exception_sync(c):
    with tmp_text("myfile.py", "syntax-error!") as fn:
        with pytest.raises(SyntaxError):
            c.upload_file(fn)


@pytest.mark.skip
@gen_cluster()
def test_multiple_clients(s, a, b):
    a = yield Client(s.address, asynchronous=True)
    b = yield Client(s.address, asynchronous=True)

    x = a.submit(inc, 1)
    y = b.submit(inc, 2)
    assert x.client is a
    assert y.client is b
    xx = yield x
    yy = yield y
    assert xx == 2
    assert yy == 3
    z = a.submit(add, x, y)
    assert z.client is a
    zz = yield z
    assert zz == 5

    yield a.close()
    yield b.close()


@gen_cluster(client=True)
def test_async_compute(c, s, a, b):
    from dask.delayed import delayed

    x = delayed(1)
    y = delayed(inc)(x)
    z = delayed(dec)(x)

    [yy, zz, aa] = c.compute([y, z, 3], sync=False)
    assert isinstance(yy, Future)
    assert isinstance(zz, Future)
    assert aa == 3

    result = yield c.gather([yy, zz])
    assert result == [2, 0]

    assert isinstance(c.compute(y), Future)
    assert isinstance(c.compute([y]), (tuple, list))


@gen_cluster(client=True)
def test_async_compute_with_scatter(c, s, a, b):
    d = yield c.scatter({("x", 1): 1, ("y", 1): 2})
    x, y = d[("x", 1)], d[("y", 1)]

    from dask.delayed import delayed

    z = delayed(add)(delayed(inc)(x), delayed(inc)(y))
    zz = c.compute(z)

    [result] = yield c.gather([zz])
    assert result == 2 + 3


def test_sync_compute(c):
    x = delayed(1)
    y = delayed(inc)(x)
    z = delayed(dec)(x)

    yy, zz = c.compute([y, z], sync=True)
    assert (yy, zz) == (2, 0)


@gen_cluster(client=True)
def test_remote_scatter_gather(c, s, a, b):
    x, y, z = yield c.scatter([1, 2, 3])

    assert x.key in a.data or x.key in b.data
    assert y.key in a.data or y.key in b.data
    assert z.key in a.data or z.key in b.data

    xx, yy, zz = yield c.gather([x, y, z])
    assert (xx, yy, zz) == (1, 2, 3)


@gen_cluster(timeout=1000, client=True)
def test_remote_submit_on_Future(c, s, a, b):
    x = c.submit(lambda x: x + 1, 1)
    y = c.submit(lambda x: x + 1, x)
    result = yield y
    assert result == 3


def test_start_is_idempotent(c):
    c.start()
    c.start()
    c.start()

    x = c.submit(inc, 1)
    assert x.result() == 2


@gen_cluster(client=True)
def test_client_with_scheduler(c, s, a, b):
    assert s.nthreads == {a.address: a.nthreads, b.address: b.nthreads}

    x = c.submit(inc, 1)
    y = c.submit(inc, 2)
    z = c.submit(add, x, y)
    result = yield x
    assert result == 1 + 1
    result = yield z
    assert result == 1 + 1 + 1 + 2

    A, B, C = yield c.scatter([1, 2, 3])
    AA, BB, xx = yield c.gather([A, B, x])
    assert (AA, BB, xx) == (1, 2, 2)

    result = yield c.get({"x": (inc, 1), "y": (add, "x", 10)}, "y", sync=False)
    assert result == 12


@pytest.mark.skipif(
    not sys.platform.startswith("linux"), reason="Need 127.0.0.2 to mean localhost"
)
@gen_cluster([("127.0.0.1", 1), ("127.0.0.2", 2)], client=True)
def test_allow_restrictions(c, s, a, b):
    aws = s.workers[a.address]
    bws = s.workers[a.address]

    x = c.submit(inc, 1, workers=a.ip)
    yield x
    assert s.tasks[x.key].who_has == {aws}
    assert not s.loose_restrictions

    x = c.submit(inc, 2, workers=a.ip, allow_other_workers=True)
    yield x
    assert s.tasks[x.key].who_has == {aws}
    assert x.key in s.loose_restrictions

    L = c.map(inc, range(3, 13), workers=a.ip, allow_other_workers=True)
    yield wait(L)
    assert all(s.tasks[f.key].who_has == {aws} for f in L)
    assert {f.key for f in L}.issubset(s.loose_restrictions)

    x = c.submit(inc, 15, workers="127.0.0.3", allow_other_workers=True)

    yield x
    assert s.tasks[x.key].who_has
    assert x.key in s.loose_restrictions

    L = c.map(inc, range(15, 25), workers="127.0.0.3", allow_other_workers=True)
    yield wait(L)
    assert all(s.tasks[f.key].who_has for f in L)
    assert {f.key for f in L}.issubset(s.loose_restrictions)

    with pytest.raises(ValueError):
        c.submit(inc, 1, allow_other_workers=True)

    with pytest.raises(ValueError):
        c.map(inc, [1], allow_other_workers=True)

    with pytest.raises(TypeError):
        c.submit(inc, 20, workers="127.0.0.1", allow_other_workers="Hello!")

    with pytest.raises(TypeError):
        c.map(inc, [20], workers="127.0.0.1", allow_other_workers="Hello!")


@pytest.mark.skipif("True", reason="because")
def test_bad_address():
    try:
        Client("123.123.123.123:1234", timeout=0.1)
    except (IOError, gen.TimeoutError) as e:
        assert "connect" in str(e).lower()

    try:
        Client("127.0.0.1:1234", timeout=0.1)
    except (IOError, gen.TimeoutError) as e:
        assert "connect" in str(e).lower()


@gen_cluster(client=True)
def test_long_error(c, s, a, b):
    def bad(x):
        raise ValueError("a" * 100000)

    x = c.submit(bad, 10)

    try:
        yield x
    except ValueError as e:
        assert len(str(e)) < 100000

    tb = yield x.traceback()
    assert all(
        len(line) < 100000
        for line in concat(traceback.extract_tb(tb))
        if isinstance(line, str)
    )


@gen_cluster(client=True)
def test_map_on_futures_with_kwargs(c, s, a, b):
    def f(x, y=10):
        return x + y

    futures = c.map(inc, range(10))
    futures2 = c.map(f, futures, y=20)
    results = yield c.gather(futures2)
    assert results == [i + 1 + 20 for i in range(10)]

    future = c.submit(inc, 100)
    future2 = c.submit(f, future, y=200)
    result = yield future2
    assert result == 100 + 1 + 200


class BadlySerializedObject(object):
    def __getstate__(self):
        return 1

    def __setstate__(self, state):
        raise TypeError("hello!")


class FatallySerializedObject(object):
    def __getstate__(self):
        return 1

    def __setstate__(self, state):
        print("This should never have been deserialized, closing")
        import sys

        sys.exit(0)


@gen_cluster(client=True)
def test_badly_serialized_input(c, s, a, b):
    o = BadlySerializedObject()

    future = c.submit(inc, o)
    futures = c.map(inc, range(10))

    L = yield c.gather(futures)
    assert list(L) == list(map(inc, range(10)))
    assert future.status == "error"


@pytest.mark.skipif("True", reason="")
def test_badly_serialized_input_stderr(capsys, c):
    o = BadlySerializedObject()
    future = c.submit(inc, o)

    start = time()
    while True:
        sleep(0.01)
        out, err = capsys.readouterr()
        if "hello!" in err:
            break
        assert time() - start < 20
    assert future.status == "error"


def test_repr(loop):
    funcs = [str, repr, lambda x: x._repr_html_()]
    with cluster(nworkers=3, worker_kwargs={"memory_limit": "2 GB"}) as (s, [a, b, c]):
        with Client(s["address"], loop=loop) as c:
            for func in funcs:
                text = func(c)
                assert c.scheduler.address in text
                assert "3" in text
                assert "6" in text
                assert "GB" in text
                if "<table" not in text:
                    assert len(text) < 80

        for func in funcs:
            text = func(c)
            assert "not connected" in text


@gen_cluster(client=True)
def test_repr_async(c, s, a, b):
    c._repr_html_()


@gen_cluster(client=True, worker_kwargs={"memory_limit": None})
def test_repr_no_memory_limit(c, s, a, b):
    c._repr_html_()


@gen_test()
def test_repr_localcluster():
    cluster = yield LocalCluster(
        processes=False, dashboard_address=None, asynchronous=True
    )
    client = yield Client(cluster, asynchronous=True)
    try:
        text = client._repr_html_()
        assert cluster.scheduler.address in text
        assert is_valid_xml(client._repr_html_())
    finally:
        yield client.close()
        yield cluster.close()


@gen_cluster(client=True)
def test_forget_simple(c, s, a, b):
    x = c.submit(inc, 1, retries=2)
    y = c.submit(inc, 2)
    z = c.submit(add, x, y, workers=[a.ip], allow_other_workers=True)

    yield wait([x, y, z])
    assert not s.waiting_data.get(x.key)
    assert not s.waiting_data.get(y.key)

    assert set(s.tasks) == {x.key, y.key, z.key}

    s.client_releases_keys(keys=[x.key], client=c.id)
    assert x.key in s.tasks
    s.client_releases_keys(keys=[z.key], client=c.id)

    assert x.key not in s.tasks
    assert z.key not in s.tasks
    assert not s.tasks[y.key].dependents

    s.client_releases_keys(keys=[y.key], client=c.id)
    assert not s.tasks


@gen_cluster(client=True)
def test_forget_complex(e, s, A, B):
    a, b, c, d = yield e.scatter(list(range(4)))
    ab = e.submit(add, a, b)
    cd = e.submit(add, c, d)
    ac = e.submit(add, a, c)
    acab = e.submit(add, ac, ab)

    yield wait([a, b, c, d, ab, ac, cd, acab])

    assert set(s.tasks) == {f.key for f in [ab, ac, cd, acab, a, b, c, d]}

    s.client_releases_keys(keys=[ab.key], client=e.id)
    assert set(s.tasks) == {f.key for f in [ab, ac, cd, acab, a, b, c, d]}

    s.client_releases_keys(keys=[b.key], client=e.id)
    assert set(s.tasks) == {f.key for f in [ac, cd, acab, a, c, d]}

    s.client_releases_keys(keys=[acab.key], client=e.id)
    assert set(s.tasks) == {f.key for f in [ac, cd, a, c, d]}
    assert b.key not in s.tasks

    start = time()
    while b.key in A.data or b.key in B.data:
        yield gen.sleep(0.01)
        assert time() < start + 10

    s.client_releases_keys(keys=[ac.key], client=e.id)
    assert set(s.tasks) == {f.key for f in [cd, a, c, d]}


@gen_cluster(client=True)
def test_forget_in_flight(e, s, A, B):
    delayed2 = partial(delayed, pure=True)
    a, b, c, d = [delayed2(slowinc)(i) for i in range(4)]
    ab = delayed2(slowadd)(a, b, dask_key_name="ab")
    cd = delayed2(slowadd)(c, d, dask_key_name="cd")
    ac = delayed2(slowadd)(a, c, dask_key_name="ac")
    acab = delayed2(slowadd)(ac, ab, dask_key_name="acab")

    x, y = e.compute([ac, acab])
    s.validate_state()

    for i in range(5):
        yield gen.sleep(0.01)
        s.validate_state()

    s.client_releases_keys(keys=[y.key], client=e.id)
    s.validate_state()

    for k in [acab.key, ab.key, b.key]:
        assert k not in s.tasks


@gen_cluster(client=True)
def test_forget_errors(c, s, a, b):
    x = c.submit(div, 1, 0)
    y = c.submit(inc, x)
    z = c.submit(inc, y)
    yield wait([y])

    assert x.key in s.exceptions
    assert x.key in s.exceptions_blame
    assert y.key in s.exceptions_blame
    assert z.key in s.exceptions_blame

    s.client_releases_keys(keys=[z.key], client=c.id)

    assert x.key in s.exceptions
    assert x.key in s.exceptions_blame
    assert y.key in s.exceptions_blame
    assert z.key not in s.exceptions_blame

    s.client_releases_keys(keys=[x.key], client=c.id)

    assert x.key in s.exceptions
    assert x.key in s.exceptions_blame
    assert y.key in s.exceptions_blame
    assert z.key not in s.exceptions_blame

    s.client_releases_keys(keys=[y.key], client=c.id)

    assert x.key not in s.exceptions
    assert x.key not in s.exceptions_blame
    assert y.key not in s.exceptions_blame
    assert z.key not in s.exceptions_blame


def test_repr_sync(c):
    s = str(c)
    r = repr(c)
    assert c.scheduler.address in s
    assert c.scheduler.address in r
    assert str(2) in s  # nworkers
    assert "cores" in s or "threads" in s


@gen_cluster(client=True)
def test_waiting_data(c, s, a, b):
    x = c.submit(inc, 1)
    y = c.submit(inc, 2)
    z = c.submit(add, x, y, workers=[a.ip], allow_other_workers=True)

    yield wait([x, y, z])

    assert not s.waiting_data.get(x.key)
    assert not s.waiting_data.get(y.key)


@gen_cluster()
def test_multi_client(s, a, b):
    c = yield Client(s.address, asynchronous=True)
    f = yield Client(s.address, asynchronous=True)

    assert set(s.client_comms) == {c.id, f.id}

    x = c.submit(inc, 1)
    y = f.submit(inc, 2)
    y2 = c.submit(inc, 2)

    assert y.key == y2.key

    yield wait([x, y])

    assert s.wants_what == {
        c.id: {x.key, y.key},
        f.id: {y.key},
        "fire-and-forget": set(),
    }
    assert s.who_wants == {x.key: {c.id}, y.key: {c.id, f.id}}

    yield c.close()

    start = time()
    while c.id in s.wants_what:
        yield gen.sleep(0.01)
        assert time() < start + 5

    assert c.id not in s.wants_what
    assert c.id not in s.who_wants[y.key]
    assert x.key not in s.who_wants

    yield f.close()

    start = time()
    while s.tasks:
        yield gen.sleep(0.01)
        assert time() < start + 2, s.tasks


def long_running_client_connection(address):
    with pristine_loop():
        c = Client(address)
        x = c.submit(lambda x: x + 1, 10)
        x.result()
        sleep(100)


@gen_cluster()
def test_cleanup_after_broken_client_connection(s, a, b):
    proc = mp_context.Process(target=long_running_client_connection, args=(s.address,))
    proc.daemon = True
    proc.start()

    start = time()
    while not s.tasks:
        yield gen.sleep(0.01)
        assert time() < start + 5

    proc.terminate()

    start = time()
    while s.tasks:
        yield gen.sleep(0.01)
        assert time() < start + 5


@gen_cluster()
def test_multi_garbage_collection(s, a, b):
    c = yield Client(s.address, asynchronous=True)

    f = yield Client(s.address, asynchronous=True)

    x = c.submit(inc, 1)
    y = f.submit(inc, 2)
    y2 = c.submit(inc, 2)

    assert y.key == y2.key

    yield wait([x, y])

    x.__del__()
    start = time()
    while x.key in a.data or x.key in b.data:
        yield gen.sleep(0.01)
        assert time() < start + 5

    assert s.wants_what == {c.id: {y.key}, f.id: {y.key}, "fire-and-forget": set()}
    assert s.who_wants == {y.key: {c.id, f.id}}

    y.__del__()
    start = time()
    while x.key in s.wants_what[f.id]:
        yield gen.sleep(0.01)
        assert time() < start + 5

    yield gen.sleep(0.1)
    assert y.key in a.data or y.key in b.data
    assert s.wants_what == {c.id: {y.key}, f.id: set(), "fire-and-forget": set()}
    assert s.who_wants == {y.key: {c.id}}

    y2.__del__()
    start = time()
    while y.key in a.data or y.key in b.data:
        yield gen.sleep(0.01)
        assert time() < start + 5

    assert not any(v for v in s.wants_what.values())
    assert not s.who_wants

    yield c.close()
    yield f.close()


@gen_cluster(client=True)
def test__broadcast(c, s, a, b):
    x, y = yield c.scatter([1, 2], broadcast=True)
    assert a.data == b.data == {x.key: 1, y.key: 2}


@gen_cluster(client=True, nthreads=[("127.0.0.1", 1)] * 4)
def test__broadcast_integer(c, s, *workers):
    x, y = yield c.scatter([1, 2], broadcast=2)
    assert len(s.tasks[x.key].who_has) == 2
    assert len(s.tasks[y.key].who_has) == 2


@gen_cluster(client=True)
def test__broadcast_dict(c, s, a, b):
    d = yield c.scatter({"x": 1}, broadcast=True)
    assert a.data == b.data == {"x": 1}


def test_broadcast(c, s, a, b):
    x, y = c.scatter([1, 2], broadcast=True)

    has_what = sync(c.loop, c.scheduler.has_what)

    assert {k: set(v) for k, v in has_what.items()} == {
        a["address"]: {x.key, y.key},
        b["address"]: {x.key, y.key},
    }

    [z] = c.scatter([3], broadcast=True, workers=[a["address"]])

    has_what = sync(c.loop, c.scheduler.has_what)
    assert {k: set(v) for k, v in has_what.items()} == {
        a["address"]: {x.key, y.key, z.key},
        b["address"]: {x.key, y.key},
    }


@gen_cluster(client=True)
def test_proxy(c, s, a, b):
    msg = yield c.scheduler.proxy(msg={"op": "identity"}, worker=a.address)
    assert msg["id"] == a.identity()["id"]


@gen_cluster(client=True)
def test__cancel(c, s, a, b):
    x = c.submit(slowinc, 1)
    y = c.submit(slowinc, x)

    while y.key not in s.tasks:
        yield gen.sleep(0.01)

    yield c.cancel([x])

    assert x.cancelled()
    assert "cancel" in str(x)
    s.validate_state()

    start = time()
    while not y.cancelled():
        yield gen.sleep(0.01)
        assert time() < start + 5

    assert not s.tasks
    s.validate_state()


@gen_cluster(client=True)
def test__cancel_tuple_key(c, s, a, b):
    x = c.submit(inc, 1, key=("x", 0, 1))

    result = yield x
    yield c.cancel(x)
    with pytest.raises(CancelledError):
        yield x


@gen_cluster()
def test__cancel_multi_client(s, a, b):
    c = yield Client(s.address, asynchronous=True)
    f = yield Client(s.address, asynchronous=True)

    x = c.submit(slowinc, 1)
    y = f.submit(slowinc, 1)

    assert x.key == y.key

    yield c.cancel([x])

    assert x.cancelled()
    assert not y.cancelled()

    start = time()
    while y.key not in s.tasks:
        yield gen.sleep(0.01)
        assert time() < start + 5

    out = yield y
    assert out == 2

    with pytest.raises(CancelledError):
        yield x

    yield c.close()
    yield f.close()


@gen_cluster(client=True)
def test__cancel_collection(c, s, a, b):
    L = c.map(double, [[1], [2], [3]])
    x = db.Bag({("b", i): f for i, f in enumerate(L)}, "b", 3)

    yield c.cancel(x)
    yield c.cancel([x])
    assert all(f.cancelled() for f in L)
    assert not s.tasks


def test_cancel(c):
    x = c.submit(slowinc, 1, key="x")
    y = c.submit(slowinc, x, key="y")
    z = c.submit(slowinc, y, key="z")

    c.cancel([y])

    start = time()
    while not z.cancelled():
        sleep(0.01)
        assert time() < start + 5

    assert x.result() == 2

    z.cancel()
    assert z.cancelled()


@gen_cluster(client=True)
def test_future_type(c, s, a, b):
    x = c.submit(inc, 1)
    yield wait([x])
    assert x.type == int
    assert "int" in str(x)


@gen_cluster(client=True)
def test_traceback_clean(c, s, a, b):
    x = c.submit(div, 1, 0)
    try:
        yield x
    except Exception as e:
        f = e
        exc_type, exc_value, tb = sys.exc_info()
        while tb:
            assert "scheduler" not in tb.tb_frame.f_code.co_filename
            assert "worker" not in tb.tb_frame.f_code.co_filename
            tb = tb.tb_next


@gen_cluster(client=True)
def test_map_differnet_lengths(c, s, a, b):
    assert len(c.map(add, [1, 2], [1, 2, 3])) == 2


def test_Future_exception_sync_2(loop, capsys):
    with cluster() as (s, [a, b]):
        with Client(s["address"], loop=loop) as c:
            assert dask.base.get_scheduler() == c.get

    out, err = capsys.readouterr()
    assert len(out.strip().split("\n")) == 1

    assert dask.base.get_scheduler() != c.get


@gen_cluster(timeout=60, client=True)
def test_async_persist(c, s, a, b):
    from dask.delayed import delayed, Delayed

    x = delayed(1)
    y = delayed(inc)(x)
    z = delayed(dec)(x)
    w = delayed(add)(y, z)

    yy, ww = c.persist([y, w])
    assert type(yy) == type(y)
    assert type(ww) == type(w)
    assert len(yy.dask) == 1
    assert len(ww.dask) == 1
    assert len(w.dask) > 1
    assert y.__dask_keys__() == yy.__dask_keys__()
    assert w.__dask_keys__() == ww.__dask_keys__()

    while y.key not in s.tasks and w.key not in s.tasks:
        yield gen.sleep(0.01)

    assert s.who_wants[y.key] == {c.id}
    assert s.who_wants[w.key] == {c.id}

    yyf, wwf = c.compute([yy, ww])
    yyy, www = yield c.gather([yyf, wwf])
    assert yyy == inc(1)
    assert www == add(inc(1), dec(1))

    assert isinstance(c.persist(y), Delayed)
    assert isinstance(c.persist([y]), (list, tuple))


@gen_cluster(client=True)
def test__persist(c, s, a, b):
    pytest.importorskip("dask.array")
    import dask.array as da

    x = da.ones((10, 10), chunks=(5, 10))
    y = 2 * (x + 1)
    assert len(y.dask) == 6
    yy = c.persist(y)

    assert len(y.dask) == 6
    assert len(yy.dask) == 2
    assert all(isinstance(v, Future) for v in yy.dask.values())
    assert yy.__dask_keys__() == y.__dask_keys__()

    g, h = c.compute([y, yy])

    gg, hh = yield c.gather([g, h])
    assert (gg == hh).all()


def test_persist(c):
    pytest.importorskip("dask.array")
    import dask.array as da

    x = da.ones((10, 10), chunks=(5, 10))
    y = 2 * (x + 1)
    assert len(y.dask) == 6
    yy = c.persist(y)
    assert len(y.dask) == 6
    assert len(yy.dask) == 2
    assert all(isinstance(v, Future) for v in yy.dask.values())
    assert yy.__dask_keys__() == y.__dask_keys__()

    zz = yy.compute()
    z = y.compute()
    assert (zz == z).all()


@gen_cluster(timeout=60, client=True)
def test_long_traceback(c, s, a, b):
    from distributed.protocol.pickle import dumps

    def deep(n):
        if n == 0:
            1 / 0
        else:
            return deep(n - 1)

    x = c.submit(deep, 200)
    yield wait([x])
    assert len(dumps(c.futures[x.key].traceback)) < 10000
    assert isinstance(c.futures[x.key].exception, ZeroDivisionError)


@gen_cluster(client=True)
def test_wait_on_collections(c, s, a, b):
    L = c.map(double, [[1], [2], [3]])
    x = db.Bag({("b", i): f for i, f in enumerate(L)}, "b", 3)

    yield wait(x)
    assert all(f.key in a.data or f.key in b.data for f in L)


@gen_cluster(client=True)
def test_futures_of_get(c, s, a, b):
    x, y, z = c.map(inc, [1, 2, 3])

    assert set(futures_of(0)) == set()
    assert set(futures_of(x)) == {x}
    assert set(futures_of([x, y, z])) == {x, y, z}
    assert set(futures_of([x, [y], [[z]]])) == {x, y, z}
    assert set(futures_of({"x": x, "y": [y]})) == {x, y}

    b = db.Bag({("b", i): f for i, f in enumerate([x, y, z])}, "b", 3)
    assert set(futures_of(b)) == {x, y, z}

    sg = SubgraphCallable(
        {"x": x, "y": y, "z": z, "out": (add, (add, (add, x, y), z), "in")},
        "out",
        ("in",),
    )
    assert set(futures_of(sg)) == {x, y, z}


def test_futures_of_class():
    da = pytest.importorskip("dask.array")
    assert futures_of([da.Array]) == []


@gen_cluster(client=True)
def test_futures_of_cancelled_raises(c, s, a, b):
    x = c.submit(inc, 1)
    yield c.cancel([x])

    with pytest.raises(CancelledError):
        yield x

    with pytest.raises(CancelledError):
        yield c.get({"x": (inc, x), "y": (inc, 2)}, ["x", "y"], sync=False)

    with pytest.raises(CancelledError):
        c.submit(inc, x)

    with pytest.raises(CancelledError):
        c.submit(add, 1, y=x)

    with pytest.raises(CancelledError):
        c.map(add, [1], y=x)

    assert "y" not in s.tasks


@pytest.mark.skip
@gen_cluster(nthreads=[("127.0.0.1", 1)], client=True)
def test_dont_delete_recomputed_results(c, s, w):
    x = c.submit(inc, 1)  # compute first time
    yield wait([x])
    x.__del__()  # trigger garbage collection
    yield gen.moment
    xx = c.submit(inc, 1)  # compute second time

    start = time()
    while xx.key not in w.data:  # data shows up
        yield gen.sleep(0.01)
        assert time() < start + 1

    while time() < start + (s.delete_interval + 100) / 1000:  # and stays
        assert xx.key in w.data
        yield gen.sleep(0.01)


@gen_cluster(nthreads=[], client=True)
def test_fatally_serialized_input(c, s):
    o = FatallySerializedObject()

    future = c.submit(inc, o)

    while not s.tasks:
        yield gen.sleep(0.01)


@pytest.mark.skip(reason="Use fast random selection now")
@gen_cluster(client=True)
def test_balance_tasks_by_stacks(c, s, a, b):
    x = c.submit(inc, 1)
    yield wait(x)

    y = c.submit(inc, 2)
    yield wait(y)

    assert len(a.data) == len(b.data) == 1


@gen_cluster(client=True)
def test_run(c, s, a, b):
    results = yield c.run(inc, 1)
    assert results == {a.address: 2, b.address: 2}

    results = yield c.run(inc, 1, workers=[a.address])
    assert results == {a.address: 2}

    results = yield c.run(inc, 1, workers=[])
    assert results == {}


@gen_cluster(client=True)
def test_run_handles_picklable_data(c, s, a, b):
    futures = c.map(inc, range(10))
    yield wait(futures)

    def func():
        return {}, set(), [], (), 1, "hello", b"100"

    results = yield c.run_on_scheduler(func)
    assert results == func()

    results = yield c.run(func)
    assert results == {w.address: func() for w in [a, b]}


def test_run_sync(c, s, a, b):
    def func(x, y=10):
        return x + y

    result = c.run(func, 1, y=2)
    assert result == {a["address"]: 3, b["address"]: 3}

    result = c.run(func, 1, y=2, workers=[a["address"]])
    assert result == {a["address"]: 3}


@gen_cluster(client=True)
def test_run_coroutine(c, s, a, b):
    results = yield c.run(geninc, 1, delay=0.05)
    assert results == {a.address: 2, b.address: 2}

    results = yield c.run(geninc, 1, delay=0.05, workers=[a.address])
    assert results == {a.address: 2}

    results = yield c.run(geninc, 1, workers=[])
    assert results == {}

    with pytest.raises(RuntimeError, match="hello"):
        yield c.run(throws, 1)

    if sys.version_info >= (3, 5):
        results = yield c.run(asyncinc, 2, delay=0.01)
        assert results == {a.address: 3, b.address: 3}


def test_run_coroutine_sync(c, s, a, b):
    result = c.run(geninc, 2, delay=0.01)
    assert result == {a["address"]: 3, b["address"]: 3}

    result = c.run(geninc, 2, workers=[a["address"]])
    assert result == {a["address"]: 3}

    t1 = time()
    result = c.run(geninc, 2, delay=10, wait=False)
    t2 = time()
    assert result is None
    assert t2 - t1 <= 1.0


def test_run_exception(c):
    def raise_exception(exc_type, exc_msg):
        raise exc_type(exc_msg)

    for exc_type in [ValueError, RuntimeError]:
        with pytest.raises(exc_type, match="informative message"):
            c.run(raise_exception, exc_type, "informative message")


def test_diagnostic_ui(loop):
    with cluster() as (s, [a, b]):
        a_addr = a["address"]
        b_addr = b["address"]
        with Client(s["address"], loop=loop) as c:
            d = c.nthreads()
            assert d == {a_addr: 1, b_addr: 1}

            d = c.nthreads([a_addr])
            assert d == {a_addr: 1}
            d = c.nthreads(a_addr)
            assert d == {a_addr: 1}
            d = c.nthreads(a["address"])
            assert d == {a_addr: 1}

            x = c.submit(inc, 1)
            y = c.submit(inc, 2)
            z = c.submit(inc, 3)
            wait([x, y, z])
            d = c.who_has()
            assert set(d) == {x.key, y.key, z.key}
            assert all(w in [a_addr, b_addr] for v in d.values() for w in v)
            assert all(d.values())

            d = c.who_has([x, y])
            assert set(d) == {x.key, y.key}

            d = c.who_has(x)
            assert set(d) == {x.key}

            d = c.has_what()
            assert set(d) == {a_addr, b_addr}
            assert all(k in [x.key, y.key, z.key] for v in d.values() for k in v)

            d = c.has_what([a_addr])
            assert set(d) == {a_addr}

            d = c.has_what(a_addr)
            assert set(d) == {a_addr}


def test_diagnostic_nbytes_sync(c):
    incs = c.map(inc, [1, 2, 3])
    doubles = c.map(double, [1, 2, 3])
    wait(incs + doubles)

    assert c.nbytes(summary=False) == {k.key: sizeof(1) for k in incs + doubles}
    assert c.nbytes(summary=True) == {"inc": sizeof(1) * 3, "double": sizeof(1) * 3}


@gen_cluster(client=True)
def test_diagnostic_nbytes(c, s, a, b):
    incs = c.map(inc, [1, 2, 3])
    doubles = c.map(double, [1, 2, 3])
    yield wait(incs + doubles)

    assert s.get_nbytes(summary=False) == {k.key: sizeof(1) for k in incs + doubles}
    assert s.get_nbytes(summary=True) == {"inc": sizeof(1) * 3, "double": sizeof(1) * 3}


@gen_test()
def test_worker_aliases():
    s = yield Scheduler(validate=True, port=0)
    a = Worker(s.address, name="alice")
    b = Worker(s.address, name="bob")
    w = Worker(s.address, name=3)
    yield [a, b, w]

    c = yield Client(s.address, asynchronous=True)

    L = c.map(inc, range(10), workers="alice")
    future = yield c.scatter(123, workers=3)
    yield wait(L)
    assert len(a.data) == 10
    assert len(b.data) == 0
    assert dict(w.data) == {future.key: 123}

    for i, alias in enumerate([3, [3], "alice"]):
        result = yield c.submit(lambda x: x + 1, i, workers=alias)
        assert result == i + 1

    yield c.close()
    yield [a.close(), b.close(), w.close()]
    yield s.close()


def test_persist_get_sync(c):
    dadd = delayed(add)
    x, y = delayed(1), delayed(2)
    xx = delayed(add)(x, x)
    yy = delayed(add)(y, y)
    xxyy = delayed(add)(xx, yy)

    xxyy2 = c.persist(xxyy)
    xxyy3 = delayed(add)(xxyy2, 10)

    assert xxyy3.compute() == ((1 + 1) + (2 + 2)) + 10


@gen_cluster(client=True)
def test_persist_get(c, s, a, b):
    dadd = delayed(add)
    x, y = delayed(1), delayed(2)
    xx = delayed(add)(x, x)
    yy = delayed(add)(y, y)
    xxyy = delayed(add)(xx, yy)

    xxyy2 = c.persist(xxyy)
    xxyy3 = delayed(add)(xxyy2, 10)

    yield gen.sleep(0.5)
    result = yield c.get(xxyy3.dask, xxyy3.__dask_keys__(), sync=False)
    assert result[0] == ((1 + 1) + (2 + 2)) + 10

    result = yield c.compute(xxyy3)
    assert result == ((1 + 1) + (2 + 2)) + 10

    result = yield c.compute(xxyy3)
    assert result == ((1 + 1) + (2 + 2)) + 10

    result = yield c.compute(xxyy3)
    assert result == ((1 + 1) + (2 + 2)) + 10


@pytest.mark.skipif(WINDOWS, reason="num_fds not supported on windows")
def test_client_num_fds(loop):
    psutil = pytest.importorskip("psutil")
    with cluster() as (s, [a, b]):
        proc = psutil.Process()
        with Client(s["address"], loop=loop) as c:  # first client to start loop
            before = proc.num_fds()  # measure
            for i in range(4):
                with Client(s["address"], loop=loop):  # start more clients
                    pass
            start = time()
            while proc.num_fds() > before:
                sleep(0.01)
                assert time() < start + 4


@gen_cluster()
def test_startup_close_startup(s, a, b):
    c = yield Client(s.address, asynchronous=True)
    yield c.close()

    c = yield Client(s.address, asynchronous=True)
    yield c.close()


def test_startup_close_startup_sync(loop):
    with cluster() as (s, [a, b]):
        with Client(s["address"], loop=loop) as c:
            sleep(0.1)
        with Client(s["address"]) as c:
            pass
        with Client(s["address"]) as c:
            pass
        sleep(0.1)
        with Client(s["address"]) as c:
            pass


@gen_cluster(client=True)
def test_badly_serialized_exceptions(c, s, a, b):
    def f():
        class BadlySerializedException(Exception):
            def __reduce__(self):
                raise TypeError()

        raise BadlySerializedException("hello world")

    x = c.submit(f)

    try:
        result = yield x
    except Exception as e:
        assert "hello world" in str(e)
    else:
        assert False


@gen_cluster(client=True)
def test_rebalance(c, s, a, b):
    aws = s.workers[a.address]
    bws = s.workers[b.address]

    x, y = yield c.scatter([1, 2], workers=[a.address])
    assert len(a.data) == 2
    assert len(b.data) == 0

    s.validate_state()
    yield c.rebalance()
    s.validate_state()

    assert len(b.data) == 1
    assert {ts.key for ts in bws.has_what} == set(b.data)
    assert bws in s.tasks[x.key].who_has or bws in s.tasks[y.key].who_has

    assert len(a.data) == 1
    assert {ts.key for ts in aws.has_what} == set(a.data)
    assert aws not in s.tasks[x.key].who_has or aws not in s.tasks[y.key].who_has


@gen_cluster(nthreads=[("127.0.0.1", 1)] * 4, client=True)
def test_rebalance_workers(e, s, a, b, c, d):
    w, x, y, z = yield e.scatter([1, 2, 3, 4], workers=[a.address])
    assert len(a.data) == 4
    assert len(b.data) == 0
    assert len(c.data) == 0
    assert len(d.data) == 0

    yield e.rebalance([x, y], workers=[a.address, c.address])
    assert len(a.data) == 3
    assert len(b.data) == 0
    assert len(c.data) == 1
    assert len(d.data) == 0
    assert c.data == {x.key: 2} or c.data == {y.key: 3}

    yield e.rebalance()
    assert len(a.data) == 1
    assert len(b.data) == 1
    assert len(c.data) == 1
    assert len(d.data) == 1
    s.validate_state()


@gen_cluster(client=True)
def test_rebalance_execution(c, s, a, b):
    futures = c.map(inc, range(10), workers=a.address)
    yield c.rebalance(futures)
    assert len(a.data) == len(b.data) == 5
    s.validate_state()


def test_rebalance_sync(c, s, a, b):
    futures = c.map(inc, range(10), workers=[a["address"]])
    c.rebalance(futures)

    has_what = c.has_what()
    assert len(has_what) == 2
    assert list(valmap(len, has_what).values()) == [5, 5]


@gen_cluster(client=True)
def test_rebalance_unprepared(c, s, a, b):
    futures = c.map(slowinc, range(10), delay=0.05, workers=a.address)
    yield gen.sleep(0.1)
    yield c.rebalance(futures)
    s.validate_state()


@gen_cluster(client=True)
def test_receive_lost_key(c, s, a, b):
    x = c.submit(inc, 1, workers=[a.address])
    result = yield x
    yield a.close()

    start = time()
    while x.status == "finished":
        assert time() < start + 5
        yield gen.sleep(0.01)


@pytest.mark.skipif(
    not sys.platform.startswith("linux"), reason="Need 127.0.0.2 to mean localhost"
)
@gen_cluster([("127.0.0.1", 1), ("127.0.0.2", 2)], client=True)
def test_unrunnable_task_runs(c, s, a, b):
    x = c.submit(inc, 1, workers=[a.ip])
    result = yield x

    yield a.close()
    start = time()
    while x.status == "finished":
        assert time() < start + 5
        yield gen.sleep(0.01)

    assert s.tasks[x.key] in s.unrunnable
    assert s.get_task_status(keys=[x.key]) == {x.key: "no-worker"}

    w = yield Worker(s.address, loop=s.loop)

    start = time()
    while x.status != "finished":
        assert time() < start + 2
        yield gen.sleep(0.01)

    assert s.tasks[x.key] not in s.unrunnable
    result = yield x
    assert result == 2
    yield w.close()


@gen_cluster(client=True, nthreads=[])
def test_add_worker_after_tasks(c, s):
    futures = c.map(inc, range(10))

    n = yield Nanny(s.address, nthreads=2, loop=s.loop, port=0)

    result = yield c.gather(futures)

    yield n.close()


@pytest.mark.skipif(
    not sys.platform.startswith("linux"), reason="Need 127.0.0.2 to mean localhost"
)
@gen_cluster([("127.0.0.1", 1), ("127.0.0.2", 2)], client=True)
def test_workers_register_indirect_data(c, s, a, b):
    [x] = yield c.scatter([1], workers=a.address)
    y = c.submit(inc, x, workers=b.ip)
    yield y
    assert b.data[x.key] == 1
    assert s.tasks[x.key].who_has == {s.workers[a.address], s.workers[b.address]}
    assert s.workers[b.address].has_what == {s.tasks[x.key], s.tasks[y.key]}
    s.validate_state()


@gen_cluster(client=True)
def test_submit_on_cancelled_future(c, s, a, b):
    x = c.submit(inc, 1)
    yield x

    yield c.cancel(x)

    with pytest.raises(CancelledError):
        y = c.submit(inc, x)


@gen_cluster(client=True, nthreads=[("127.0.0.1", 1)] * 10)
def test_replicate(c, s, *workers):
    [a, b] = yield c.scatter([1, 2])
    yield s.replicate(keys=[a.key, b.key], n=5)
    s.validate_state()

    assert len(s.tasks[a.key].who_has) == 5
    assert len(s.tasks[b.key].who_has) == 5

    assert sum(a.key in w.data for w in workers) == 5
    assert sum(b.key in w.data for w in workers) == 5


@gen_cluster(client=True)
def test_replicate_tuple_keys(c, s, a, b):
    x = delayed(inc)(1, dask_key_name=("x", 1))
    f = c.persist(x)
    yield c.replicate(f, n=5)
    s.validate_state()
    assert a.data and b.data

    yield c.rebalance(f)
    s.validate_state()


@gen_cluster(client=True, nthreads=[("127.0.0.1", 1)] * 10)
def test_replicate_workers(c, s, *workers):

    [a, b] = yield c.scatter([1, 2], workers=[workers[0].address])
    yield s.replicate(
        keys=[a.key, b.key], n=5, workers=[w.address for w in workers[:5]]
    )

    assert len(s.tasks[a.key].who_has) == 5
    assert len(s.tasks[b.key].who_has) == 5

    assert sum(a.key in w.data for w in workers[:5]) == 5
    assert sum(b.key in w.data for w in workers[:5]) == 5
    assert sum(a.key in w.data for w in workers[5:]) == 0
    assert sum(b.key in w.data for w in workers[5:]) == 0

    yield s.replicate(keys=[a.key, b.key], n=1)

    assert len(s.tasks[a.key].who_has) == 1
    assert len(s.tasks[b.key].who_has) == 1
    assert sum(a.key in w.data for w in workers) == 1
    assert sum(b.key in w.data for w in workers) == 1

    s.validate_state()

    yield s.replicate(keys=[a.key, b.key], n=None)  # all
    assert len(s.tasks[a.key].who_has) == 10
    assert len(s.tasks[b.key].who_has) == 10
    s.validate_state()

    yield s.replicate(
        keys=[a.key, b.key], n=1, workers=[w.address for w in workers[:5]]
    )
    assert sum(a.key in w.data for w in workers[:5]) == 1
    assert sum(b.key in w.data for w in workers[:5]) == 1
    assert sum(a.key in w.data for w in workers[5:]) == 5
    assert sum(b.key in w.data for w in workers[5:]) == 5
    s.validate_state()


class CountSerialization(object):
    def __init__(self):
        self.n = 0

    def __setstate__(self, n):
        self.n = n + 1

    def __getstate__(self):
        return self.n


@gen_cluster(client=True, nthreads=[("127.0.0.1", 1)] * 10)
def test_replicate_tree_branching(c, s, *workers):
    obj = CountSerialization()
    [future] = yield c.scatter([obj])
    yield s.replicate(keys=[future.key], n=10)

    max_count = max(w.data[future.key].n for w in workers)
    assert max_count > 1


@gen_cluster(client=True, nthreads=[("127.0.0.1", 1)] * 10)
def test_client_replicate(c, s, *workers):
    x = c.submit(inc, 1)
    y = c.submit(inc, 2)
    yield c.replicate([x, y], n=5)

    assert len(s.tasks[x.key].who_has) == 5
    assert len(s.tasks[y.key].who_has) == 5

    yield c.replicate([x, y], n=3)

    assert len(s.tasks[x.key].who_has) == 3
    assert len(s.tasks[y.key].who_has) == 3

    yield c.replicate([x, y])
    s.validate_state()

    assert len(s.tasks[x.key].who_has) == 10
    assert len(s.tasks[y.key].who_has) == 10


@pytest.mark.skipif(
    not sys.platform.startswith("linux"), reason="Need 127.0.0.2 to mean localhost"
)
@gen_cluster(
    client=True,
    nthreads=[("127.0.0.1", 1), ("127.0.0.2", 1), ("127.0.0.2", 1)],
    timeout=None,
)
def test_client_replicate_host(client, s, a, b, c):
    aws = s.workers[a.address]
    bws = s.workers[b.address]
    cws = s.workers[c.address]

    x = client.submit(inc, 1, workers="127.0.0.2")
    yield wait([x])
    assert s.tasks[x.key].who_has == {bws} or s.tasks[x.key].who_has == {cws}

    yield client.replicate([x], workers=["127.0.0.2"])
    assert s.tasks[x.key].who_has == {bws, cws}

    yield client.replicate([x], workers=["127.0.0.1"])
    assert s.tasks[x.key].who_has == {aws, bws, cws}


def test_client_replicate_sync(c):
    x = c.submit(inc, 1)
    y = c.submit(inc, 2)
    c.replicate([x, y], n=2)

    who_has = c.who_has()
    assert len(who_has[x.key]) == len(who_has[y.key]) == 2

    with pytest.raises(ValueError):
        c.replicate([x], n=0)

    assert y.result() == 3


@pytest.mark.skipif(WINDOWS, reason="Windows timer too coarse-grained")
@gen_cluster(client=True, nthreads=[("127.0.0.1", 4)] * 1)
def test_task_load_adapts_quickly(c, s, a):
    future = c.submit(slowinc, 1, delay=0.2)  # slow
    yield wait(future)
    assert 0.15 < s.task_duration["slowinc"] < 0.4

    futures = c.map(slowinc, range(10), delay=0)  # very fast
    yield wait(futures)

    assert 0 < s.task_duration["slowinc"] < 0.1


@gen_cluster(client=True, nthreads=[("127.0.0.1", 1)] * 2)
def test_even_load_after_fast_functions(c, s, a, b):
    x = c.submit(inc, 1, workers=a.address)  # very fast
    y = c.submit(inc, 2, workers=b.address)  # very fast
    yield wait([x, y])

    futures = c.map(inc, range(2, 11))
    yield wait(futures)
    assert any(f.key in a.data for f in futures)
    assert any(f.key in b.data for f in futures)

    # assert abs(len(a.data) - len(b.data)) <= 3


@gen_cluster(client=True, nthreads=[("127.0.0.1", 1)] * 2)
def test_even_load_on_startup(c, s, a, b):
    x, y = c.map(inc, [1, 2])
    yield wait([x, y])
    assert len(a.data) == len(b.data) == 1


@pytest.mark.skip
@gen_cluster(client=True, nthreads=[("127.0.0.1", 2)] * 2)
def test_contiguous_load(c, s, a, b):
    w, x, y, z = c.map(inc, [1, 2, 3, 4])
    yield wait([w, x, y, z])

    groups = [set(a.data), set(b.data)]
    assert {w.key, x.key} in groups
    assert {y.key, z.key} in groups


@gen_cluster(client=True, nthreads=[("127.0.0.1", 1)] * 4)
def test_balanced_with_submit(c, s, *workers):
    L = [c.submit(slowinc, i) for i in range(4)]
    yield wait(L)
    for w in workers:
        assert len(w.data) == 1


@gen_cluster(client=True, nthreads=[("127.0.0.1", 1)] * 4)
def test_balanced_with_submit_and_resident_data(c, s, *workers):
    [x] = yield c.scatter([10], broadcast=True)
    L = [c.submit(slowinc, x, pure=False) for i in range(4)]
    yield wait(L)
    for w in workers:
        assert len(w.data) == 2


@gen_cluster(client=True, nthreads=[("127.0.0.1", 20)] * 2)
def test_scheduler_saturates_cores(c, s, a, b):
    for delay in [0, 0.01, 0.1]:
        futures = c.map(slowinc, range(100), delay=delay)
        futures = c.map(slowinc, futures, delay=delay / 10)
        while not s.tasks:
            if s.tasks:
                assert all(
                    len(p) >= 20
                    for w in s.workers.values()
                    for p in w.processing.values()
                )
            yield gen.sleep(0.01)


@gen_cluster(client=True, nthreads=[("127.0.0.1", 20)] * 2)
def test_scheduler_saturates_cores_random(c, s, a, b):
    for delay in [0, 0.01, 0.1]:
        futures = c.map(randominc, range(100), scale=0.1)
        while not s.tasks:
            if s.tasks:
                assert all(
                    len(p) >= 20
                    for w in s.workers.values()
                    for p in w.processing.values()
                )
            yield gen.sleep(0.01)


@gen_cluster(client=True, nthreads=[("127.0.0.1", 1)] * 4)
def test_cancel_clears_processing(c, s, *workers):
    da = pytest.importorskip("dask.array")
    x = c.submit(slowinc, 1, delay=0.2)
    while not s.tasks:
        yield gen.sleep(0.01)

    yield c.cancel(x)

    start = time()
    while any(v for w in s.workers.values() for v in w.processing):
        assert time() < start + 0.2
        yield gen.sleep(0.01)
    s.validate_state()


def test_default_get():
    with cluster() as (s, [a, b]):
        pre_get = dask.base.get_scheduler()
        pytest.raises(KeyError, dask.config.get, "shuffle")
        with Client(s["address"], set_as_default=True) as c:
            assert dask.base.get_scheduler() == c.get
            assert dask.config.get("shuffle") == "tasks"

        assert dask.base.get_scheduler() == pre_get
        pytest.raises(KeyError, dask.config.get, "shuffle")

        c = Client(s["address"], set_as_default=False)
        assert dask.base.get_scheduler() == pre_get
        pytest.raises(KeyError, dask.config.get, "shuffle")
        c.close()

        c = Client(s["address"], set_as_default=True)
        assert dask.config.get("shuffle") == "tasks"
        assert dask.base.get_scheduler() == c.get
        c.close()
        assert dask.base.get_scheduler() == pre_get
        pytest.raises(KeyError, dask.config.get, "shuffle")

        with Client(s["address"]) as c:
            assert dask.base.get_scheduler() == c.get

        with Client(s["address"], set_as_default=False) as c:
            assert dask.base.get_scheduler() != c.get
        assert dask.base.get_scheduler() != c.get

        with Client(s["address"], set_as_default=True) as c1:
            assert dask.base.get_scheduler() == c1.get
            with Client(s["address"], set_as_default=True) as c2:
                assert dask.base.get_scheduler() == c2.get
            assert dask.base.get_scheduler() == c1.get
        assert dask.base.get_scheduler() == pre_get


@gen_cluster(client=True)
def test_get_processing(c, s, a, b):
    processing = yield c.processing()
    assert processing == valmap(tuple, s.processing)

    futures = c.map(
        slowinc, range(10), delay=0.1, workers=[a.address], allow_other_workers=True
    )

    yield gen.sleep(0.2)

    x = yield c.processing()
    assert set(x) == {a.address, b.address}

    x = yield c.processing(workers=[a.address])
    assert isinstance(x[a.address], (list, tuple))


@gen_cluster(client=True)
def test_get_foo(c, s, a, b):
    futures = c.map(inc, range(10))
    yield wait(futures)

    x = yield c.scheduler.ncores()
    assert x == s.nthreads

    x = yield c.scheduler.ncores(workers=[a.address])
    assert x == {a.address: s.nthreads[a.address]}

    x = yield c.scheduler.has_what()
    assert valmap(sorted, x) == valmap(sorted, s.has_what)

    x = yield c.scheduler.has_what(workers=[a.address])
    assert valmap(sorted, x) == {a.address: sorted(s.has_what[a.address])}

    x = yield c.scheduler.nbytes(summary=False)
    assert x == s.get_nbytes(summary=False)

    x = yield c.scheduler.nbytes(keys=[futures[0].key], summary=False)
    assert x == {futures[0].key: s.tasks[futures[0].key].nbytes}

    x = yield c.scheduler.who_has()
    assert valmap(sorted, x) == valmap(sorted, s.who_has)

    x = yield c.scheduler.who_has(keys=[futures[0].key])
    assert valmap(sorted, x) == {futures[0].key: sorted(s.who_has[futures[0].key])}


def assert_dict_key_equal(expected, actual):
    assert set(expected.keys()) == set(actual.keys())
    for k in actual.keys():
        ev = expected[k]
        av = actual[k]
        assert list(ev) == list(av)


@gen_cluster(client=True, nthreads=[("127.0.0.1", 1)] * 3)
def test_get_foo_lost_keys(c, s, u, v, w):
    x = c.submit(inc, 1, workers=[u.address])
    y = yield c.scatter(3, workers=[v.address])
    yield wait([x, y])

    ua, va, wa = u.address, v.address, w.address

    d = yield c.scheduler.has_what()
    assert_dict_key_equal(d, {ua: [x.key], va: [y.key], wa: []})
    d = yield c.scheduler.has_what(workers=[ua, va])
    assert_dict_key_equal(d, {ua: [x.key], va: [y.key]})
    d = yield c.scheduler.who_has()
    assert_dict_key_equal(d, {x.key: [ua], y.key: [va]})
    d = yield c.scheduler.who_has(keys=[x.key, y.key])
    assert_dict_key_equal(d, {x.key: [ua], y.key: [va]})

    yield u.close()
    yield v.close()

    d = yield c.scheduler.has_what()
    assert_dict_key_equal(d, {wa: []})
    d = yield c.scheduler.has_what(workers=[ua, va])
    assert_dict_key_equal(d, {ua: [], va: []})
    # The scattered key cannot be recomputed so it is forgotten
    d = yield c.scheduler.who_has()
    assert_dict_key_equal(d, {x.key: []})
    # ... but when passed explicitly, it is included in the result
    d = yield c.scheduler.who_has(keys=[x.key, y.key])
    assert_dict_key_equal(d, {x.key: [], y.key: []})


@pytest.mark.slow
@gen_cluster(
    client=True, Worker=Nanny, clean_kwargs={"threads": False, "processes": False}
)
def test_bad_tasks_fail(c, s, a, b):
    f = c.submit(sys.exit, 0)
    with pytest.raises(KilledWorker) as info:
        yield f

    assert info.value.last_worker.nanny in {a.address, b.address}
    yield [a.close(), b.close()]


def test_get_processing_sync(c, s, a, b):
    processing = c.processing()
    assert not any(v for v in processing.values())

    futures = c.map(
        slowinc, range(10), delay=0.1, workers=[a["address"]], allow_other_workers=False
    )

    sleep(0.2)

    aa = a["address"]
    bb = b["address"]
    processing = c.processing()

    assert set(c.processing(aa)) == {aa}
    assert set(c.processing([aa])) == {aa}

    c.cancel(futures)


def test_close_idempotent(c):
    c.close()
    c.close()
    c.close()


@nodebug
def test_get_returns_early(c):
    start = time()
    with ignoring(RuntimeError):
        result = c.get({"x": (throws, 1), "y": (sleep, 1)}, ["x", "y"])
    assert time() < start + 0.5
    # Futures should be released and forgotten
    wait_for(lambda: not c.futures, timeout=0.1)

    wait_for(lambda: not any(c.processing().values()), timeout=3)

    x = c.submit(inc, 1)
    x.result()

    with ignoring(RuntimeError):
        result = c.get({"x": (throws, 1), x.key: (inc, 1)}, ["x", x.key])
    assert x.key in c.futures


@pytest.mark.slow
@gen_cluster(Worker=Nanny, client=True)
def test_Client_clears_references_after_restart(c, s, a, b):
    x = c.submit(inc, 1)
    assert x.key in c.refcount

    yield c.restart()
    assert x.key not in c.refcount

    key = x.key
    del x
    import gc

    gc.collect()
    yield gen.moment

    assert key not in c.refcount


def test_get_stops_work_after_error(c):
    with pytest.raises(RuntimeError):
        c.get({"x": (throws, 1), "y": (sleep, 1.5)}, ["x", "y"])

    start = time()
    while any(c.processing().values()):
        sleep(0.01)
        assert time() < start + 0.5


def test_as_completed_list(c):
    seq = c.map(inc, range(5))
    seq2 = list(as_completed(seq))
    assert set(c.gather(seq2)) == {1, 2, 3, 4, 5}


def test_as_completed_results(c):
    seq = c.map(inc, range(5))
    seq2 = list(as_completed(seq, with_results=True))
    assert set(pluck(1, seq2)) == {1, 2, 3, 4, 5}
    assert set(pluck(0, seq2)) == set(seq)


@pytest.mark.parametrize("with_results", [True, False])
def test_as_completed_batches(c, with_results):
    n = 50
    futures = c.map(slowinc, range(n), delay=0.01)
    out = []
    for batch in as_completed(futures, with_results=with_results).batches():
        assert isinstance(batch, (tuple, list))
        sleep(0.05)
        out.extend(batch)

    assert len(out) == n
    if with_results:
        assert set(pluck(1, out)) == set(range(1, n + 1))
    else:
        assert set(out) == set(futures)


def test_as_completed_next_batch(c):
    futures = c.map(slowinc, range(2), delay=0.1)
    ac = as_completed(futures)
    assert not ac.is_empty()
    assert ac.next_batch(block=False) == []
    assert set(ac.next_batch(block=True)).issubset(futures)
    while not ac.is_empty():
        assert set(ac.next_batch(block=True)).issubset(futures)
    assert ac.is_empty()
    assert not ac.has_ready()


@gen_test()
def test_status():
    s = yield Scheduler(port=0)

    c = yield Client(s.address, asynchronous=True)
    assert c.status == "running"
    x = c.submit(inc, 1)

    yield c.close()
    assert c.status == "closed"

    yield s.close()


@gen_cluster(client=True)
def test_persist_optimize_graph(c, s, a, b):
    i = 10
    for method in [c.persist, c.compute]:
        b = db.range(i, npartitions=2)
        i += 1
        b2 = b.map(inc)
        b3 = b2.map(inc)

        b4 = method(b3, optimize_graph=False)
        yield wait(b4)

        assert set(map(tokey, b3.__dask_keys__())).issubset(s.tasks)

        b = db.range(i, npartitions=2)
        i += 1
        b2 = b.map(inc)
        b3 = b2.map(inc)

        b4 = method(b3, optimize_graph=True)
        yield wait(b4)

        assert not any(tokey(k) in s.tasks for k in b2.__dask_keys__())


@gen_cluster(client=True, nthreads=[])
def test_scatter_raises_if_no_workers(c, s):
    with pytest.raises(gen.TimeoutError):
        yield c.scatter(1, timeout=0.5)


@pytest.mark.slow
def test_reconnect(loop):
    w = Worker("127.0.0.1", 9393, loop=loop)
    loop.add_callback(w.start)

    scheduler_cli = [
        "dask-scheduler",
        "--host",
        "127.0.0.1",
        "--port",
        "9393",
        "--no-dashboard",
    ]
    with popen(scheduler_cli) as s:
        c = Client("127.0.0.1:9393", loop=loop)
        start = time()
        while len(c.nthreads()) != 1:
            sleep(0.1)
            assert time() < start + 3

        x = c.submit(inc, 1)
        assert x.result() == 2

    start = time()
    while c.status != "connecting":
        assert time() < start + 5
        sleep(0.01)

    with pytest.raises(Exception):
        c.nthreads()

    assert x.status == "cancelled"
    with pytest.raises(CancelledError):
        x.result()

    with popen(scheduler_cli) as s:
        start = time()
        while c.status != "running":
            sleep(0.1)
            assert time() < start + 5
        start = time()
        while len(c.nthreads()) != 1:
            sleep(0.05)
            assert time() < start + 15

        x = c.submit(inc, 1)
        assert x.result() == 2

    start = time()
    while True:
        try:
            x.result()
            assert False
        except CommClosedError:
            continue
        except CancelledError:
            break
        assert time() < start + 5
        sleep(0.1)

    sync(loop, w.close)
    c.close()


@gen_cluster(client=True, nthreads=[], client_kwargs={"timeout": 0.5})
def test_reconnect_timeout(c, s):
    with captured_logger(logging.getLogger("distributed.client")) as logger:
        yield s.close()
        start = time()
        while c.status != "closed":
            yield c._update_scheduler_info()
            yield gen.sleep(0.05)
            assert time() < start + 5, "Timeout waiting for reconnect to fail"
    text = logger.getvalue()
    assert "Failed to reconnect" in text


@pytest.mark.slow
@pytest.mark.skipif(WINDOWS, reason="num_fds not supported on windows")
@pytest.mark.xfail(reason="TODO: intermittent failures")
@pytest.mark.parametrize("worker,count,repeat", [(Worker, 100, 5), (Nanny, 10, 20)])
def test_open_close_many_workers(loop, worker, count, repeat):
    psutil = pytest.importorskip("psutil")
    proc = psutil.Process()

    with cluster(nworkers=0, active_rpc_timeout=2) as (s, _):
        gc.collect()
        before = proc.num_fds()
        done = Semaphore(0)
        running = weakref.WeakKeyDictionary()
        workers = set()
        status = True

        @gen.coroutine
        def start_worker(sleep, duration, repeat=1):
            for i in range(repeat):
                yield gen.sleep(sleep)
                if not status:
                    return
                w = worker(s["address"], loop=loop)
                running[w] = None
                workers.add(w)
                yield w
                addr = w.worker_address
                running[w] = addr
                yield gen.sleep(duration)
                yield w.close()
                del w
                yield gen.moment
            done.release()

        for i in range(count):
            loop.add_callback(
                start_worker, random.random() / 5, random.random() / 5, repeat=repeat
            )

        with Client(s["address"], loop=loop) as c:
            sleep(1)

            for i in range(count):
                done.acquire(timeout=5)
                gc.collect()
                if not running:
                    break

            start = time()
            while c.nthreads():
                sleep(0.2)
                assert time() < start + 10

            status = False

            [c.sync(w.close) for w in list(workers)]
            for w in workers:
                assert w.status == "closed"

    start = time()
    while proc.num_fds() > before:
        print("fds:", before, proc.num_fds())
        sleep(0.1)
        assert time() < start + 10


@gen_cluster(client=False, timeout=None)
def test_idempotence(s, a, b):
    c = yield Client(s.address, asynchronous=True)
    f = yield Client(s.address, asynchronous=True)

    # Submit
    x = c.submit(inc, 1)
    yield x
    log = list(s.transition_log)

    len_single_submit = len(log)  # see last assert

    y = f.submit(inc, 1)
    assert x.key == y.key
    yield y
    yield gen.sleep(0.1)
    log2 = list(s.transition_log)
    assert log == log2

    # Error
    a = c.submit(div, 1, 0)
    yield wait(a)
    assert a.status == "error"
    log = list(s.transition_log)

    b = f.submit(div, 1, 0)
    assert a.key == b.key
    yield wait(b)
    yield gen.sleep(0.1)
    log2 = list(s.transition_log)
    assert log == log2

    s.transition_log.clear()
    # Simultaneous Submit
    d = c.submit(inc, 2)
    e = c.submit(inc, 2)
    yield wait([d, e])

    assert len(s.transition_log) == len_single_submit

    yield c.close()
    yield f.close()


def test_scheduler_info(c):
    info = c.scheduler_info()
    assert isinstance(info, dict)
    assert len(info["workers"]) == 2


def test_write_scheduler_file(c):
    info = c.scheduler_info()
    with tmpfile("json") as scheduler_file:
        c.write_scheduler_file(scheduler_file)
        with Client(scheduler_file=scheduler_file) as c2:
            info2 = c2.scheduler_info()
            assert c.scheduler.address == c2.scheduler.address

        # test that a ValueError is raised if the scheduler_file
        # attribute is already set
        with pytest.raises(ValueError):
            c.write_scheduler_file(scheduler_file)


def test_get_versions(c):
    requests = pytest.importorskip("requests")

    v = c.get_versions()
    assert v["scheduler"] is not None
    assert v["client"] is not None
    assert len(v["workers"]) == 2
    for k, v in v["workers"].items():
        assert v is not None

    c.get_versions(check=True)
    # smoke test for versions
    # that this does not raise

    v = c.get_versions(packages=["requests"])
    assert dict(v["client"]["packages"]["optional"])["requests"] == requests.__version__


@gen_cluster(client=True)
async def test_async_get_versions(c, s, a, b):
    await c.get_versions(check=True)


def test_threaded_get_within_distributed(c):
    import dask.multiprocessing

    for get in [dask.local.get_sync, dask.multiprocessing.get, dask.threaded.get]:

        def f():
            return get({"x": (lambda: 1,)}, "x")

        future = c.submit(f)
        assert future.result() == 1


@gen_cluster(client=True)
def test_lose_scattered_data(c, s, a, b):
    [x] = yield c.scatter([1], workers=a.address)

    yield a.close()
    yield gen.sleep(0.1)

    assert x.status == "cancelled"
    assert x.key not in s.tasks


@gen_cluster(client=True, nthreads=[("127.0.0.1", 1)] * 3)
def test_partially_lose_scattered_data(e, s, a, b, c):
    x = yield e.scatter(1, workers=a.address)
    yield e.replicate(x, n=2)

    yield a.close()
    yield gen.sleep(0.1)

    assert x.status == "finished"
    assert s.get_task_status(keys=[x.key]) == {x.key: "memory"}


@gen_cluster(client=True)
def test_scatter_compute_lose(c, s, a, b):
    [x] = yield c.scatter([[1, 2, 3, 4]], workers=a.address)
    y = c.submit(inc, 1, workers=b.address)

    z = c.submit(slowadd, x, y, delay=0.2)
    yield gen.sleep(0.1)

    yield a.close()

    with pytest.raises(CancelledError):
        yield wait(z)

    assert x.status == "cancelled"
    assert y.status == "finished"
    assert z.status == "cancelled"


@gen_cluster(client=True)
def test_scatter_compute_store_lose(c, s, a, b):
    """
    Create irreplaceable data on one machine,
    cause a dependent computation to occur on another and complete

    Kill the machine with the irreplaceable data.  What happens to the complete
    result?  How about after it GCs and tries to come back?
    """
    x = yield c.scatter(1, workers=a.address)
    xx = c.submit(inc, x, workers=a.address)
    y = c.submit(inc, 1)

    z = c.submit(slowadd, xx, y, delay=0.2, workers=b.address)
    yield wait(z)

    yield a.close()

    start = time()
    while x.status == "finished":
        yield gen.sleep(0.01)
        assert time() < start + 2

    # assert xx.status == 'finished'
    assert y.status == "finished"
    assert z.status == "finished"

    zz = c.submit(inc, z)
    yield wait(zz)

    zkey = z.key
    del z

    start = time()
    while s.get_task_status(keys=[zkey]) != {zkey: "released"}:
        yield gen.sleep(0.01)
        assert time() < start + 2

    xxkey = xx.key
    del xx

    start = time()
    while x.key in s.tasks and zkey not in s.tasks and xxkey not in s.tasks:
        yield gen.sleep(0.01)
        assert time() < start + 2


@gen_cluster(client=True)
def test_scatter_compute_store_lose_processing(c, s, a, b):
    """
    Create irreplaceable data on one machine,
    cause a dependent computation to occur on another and complete

    Kill the machine with the irreplaceable data.  What happens to the complete
    result?  How about after it GCs and tries to come back?
    """
    [x] = yield c.scatter([1], workers=a.address)

    y = c.submit(slowinc, x, delay=0.2)
    z = c.submit(inc, y)
    yield gen.sleep(0.1)
    yield a.close()

    start = time()
    while x.status == "finished":
        yield gen.sleep(0.01)
        assert time() < start + 2

    assert y.status == "cancelled"
    assert z.status == "cancelled"


@gen_cluster(client=False)
def test_serialize_future(s, a, b):
    c = yield Client(s.address, asynchronous=True)
    f = yield Client(s.address, asynchronous=True)

    future = c.submit(lambda: 1)
    result = yield future

    with temp_default_client(f):
        future2 = pickle.loads(pickle.dumps(future))
        assert future2.client is f
        assert tokey(future2.key) in f.futures
        result2 = yield future2
        assert result == result2

    yield c.close()
    yield f.close()


@gen_cluster(client=False)
def test_temp_client(s, a, b):
    c = yield Client(s.address, asynchronous=True)
    f = yield Client(s.address, asynchronous=True)

    with temp_default_client(c):
        assert default_client() is c
        assert default_client(f) is f

    with temp_default_client(f):
        assert default_client() is f
        assert default_client(c) is c

    yield c.close()
    yield f.close()


@nodebug  # test timing is fragile
@gen_cluster(nthreads=[("127.0.0.1", 1)] * 3, client=True)
def test_persist_workers(e, s, a, b, c):
    L1 = [delayed(inc)(i) for i in range(4)]
    total = delayed(sum)(L1)
    L2 = [delayed(add)(i, total) for i in L1]
    total2 = delayed(sum)(L2)

    out = e.persist(
        L1 + L2 + [total, total2],
        workers={
            tuple(L1): a.address,
            total: b.address,
            tuple(L2): [c.address],
            total2: b.address,
        },
        allow_other_workers=L2 + [total2],
    )

    yield wait(out)
    assert all(v.key in a.data for v in L1)
    assert total.key in b.data

    assert s.loose_restrictions == {total2.key} | {v.key for v in L2}


@gen_cluster(nthreads=[("127.0.0.1", 1)] * 3, client=True)
def test_compute_workers(e, s, a, b, c):
    L1 = [delayed(inc)(i) for i in range(4)]
    total = delayed(sum)(L1)
    L2 = [delayed(add)(i, total) for i in L1]

    out = e.compute(
        L1 + L2 + [total],
        workers={tuple(L1): a.address, total: b.address, tuple(L2): [c.address]},
        allow_other_workers=L1 + [total],
    )

    yield wait(out)
    for v in L1:
        assert s.worker_restrictions[v.key] == {a.address}
    for v in L2:
        assert s.worker_restrictions[v.key] == {c.address}
    assert s.worker_restrictions[total.key] == {b.address}

    assert s.loose_restrictions == {total.key} | {v.key for v in L1}


@gen_cluster(client=True)
def test_compute_nested_containers(c, s, a, b):
    da = pytest.importorskip("dask.array")
    np = pytest.importorskip("numpy")
    x = da.ones(10, chunks=(5,)) + 1

    future = c.compute({"x": [x], "y": 123})
    result = yield future

    assert isinstance(result, dict)
    assert (result["x"][0] == np.ones(10) + 1).all()
    assert result["y"] == 123


def test_get_restrictions():
    L1 = [delayed(inc)(i) for i in range(4)]
    total = delayed(sum)(L1)
    L2 = [delayed(add)(i, total) for i in L1]

    r1, loose = Client.get_restrictions(L2, "127.0.0.1", False)
    assert r1 == {d.key: ["127.0.0.1"] for d in L2}
    assert not loose

    r1, loose = Client.get_restrictions(L2, ["127.0.0.1"], True)
    assert r1 == {d.key: ["127.0.0.1"] for d in L2}
    assert set(loose) == {d.key for d in L2}

    r1, loose = Client.get_restrictions(L2, {total: "127.0.0.1"}, True)
    assert r1 == {total.key: ["127.0.0.1"]}
    assert loose == [total.key]

    r1, loose = Client.get_restrictions(L2, {(total,): "127.0.0.1"}, True)
    assert r1 == {total.key: ["127.0.0.1"]}
    assert loose == [total.key]


@gen_cluster(client=True)
def test_scatter_type(c, s, a, b):
    [future] = yield c.scatter([1])
    assert future.type == int

    d = yield c.scatter({"x": 1.0})
    assert d["x"].type == float


@gen_cluster(client=True)
def test_retire_workers_2(c, s, a, b):
    [x] = yield c.scatter([1], workers=a.address)

    yield s.retire_workers(workers=[a.address])
    assert b.data == {x.key: 1}
    assert s.who_has == {x.key: {b.address}}
    assert s.has_what == {b.address: {x.key}}

    assert a.address not in s.workers


@gen_cluster(client=True, nthreads=[("127.0.0.1", 1)] * 10)
def test_retire_many_workers(c, s, *workers):
    futures = yield c.scatter(list(range(100)))

    yield s.retire_workers(workers=[w.address for w in workers[:7]])

    results = yield c.gather(futures)
    assert results == list(range(100))

    assert len(s.has_what) == len(s.nthreads) == 3
    assert all(future.done() for future in futures)
    assert all(s.tasks[future.key].state == "memory" for future in futures)
    for w, keys in s.has_what.items():
        assert 15 < len(keys) < 50


@gen_cluster(client=True, nthreads=[("127.0.0.1", 3)] * 2)
def test_weight_occupancy_against_data_movement(c, s, a, b):
    s.extensions["stealing"]._pc.callback_time = 1000000
    s.task_duration["f"] = 0.01

    def f(x, y=0, z=0):
        sleep(0.01)
        return x

    y = yield c.scatter([[1, 2, 3, 4]], workers=[a.address])
    z = yield c.scatter([1], workers=[b.address])

    futures = c.map(f, [1, 2, 3, 4], y=y, z=z)

    yield wait(futures)

    assert sum(f.key in a.data for f in futures) >= 2
    assert sum(f.key in b.data for f in futures) >= 1


@gen_cluster(client=True, nthreads=[("127.0.0.1", 1), ("127.0.0.1", 10)])
def test_distribute_tasks_by_nthreads(c, s, a, b):
    s.task_duration["f"] = 0.01
    s.extensions["stealing"]._pc.callback_time = 1000000

    def f(x, y=0):
        sleep(0.01)
        return x

    y = yield c.scatter([1], broadcast=True)

    futures = c.map(f, range(20), y=y)

    yield wait(futures)

    assert len(b.data) > 2 * len(a.data)


@gen_cluster(client=True, clean_kwargs={"threads": False})
def test_add_done_callback(c, s, a, b):
    S = set()

    def f(future):
        future.add_done_callback(g)

    def g(future):
        S.add((future.key, future.status))

    u = c.submit(inc, 1, key="u")
    v = c.submit(throws, "hello", key="v")
    w = c.submit(slowinc, 2, delay=0.3, key="w")
    x = c.submit(inc, 3, key="x")
    u.add_done_callback(f)
    v.add_done_callback(f)
    w.add_done_callback(f)

    yield wait((u, v, w, x))

    x.add_done_callback(f)

    t = time()
    while len(S) < 4 and time() - t < 2.0:
        yield gen.sleep(0.01)

    assert S == {(f.key, f.status) for f in (u, v, w, x)}


@gen_cluster(client=True)
def test_normalize_collection(c, s, a, b):
    x = delayed(inc)(1)
    y = delayed(inc)(x)
    z = delayed(inc)(y)

    yy = c.persist(y)

    zz = c.normalize_collection(z)
    assert len(z.dask) == len(y.dask) + 1

    assert isinstance(zz.dask[y.key], Future)
    assert len(zz.dask) < len(z.dask)


@gen_cluster(client=True)
def test_normalize_collection_dask_array(c, s, a, b):
    da = pytest.importorskip("dask.array")

    x = da.ones(10, chunks=(5,))
    y = x + 1
    yy = c.persist(y)

    z = y.sum()
    zdsk = dict(z.dask)
    zz = c.normalize_collection(z)
    assert z.dask == zdsk  # do not mutate input

    assert len(z.dask) > len(zz.dask)
    assert any(isinstance(v, Future) for v in zz.dask.values())

    for k, v in yy.dask.items():
        assert zz.dask[k].key == v.key

    result1 = yield c.compute(z)
    result2 = yield c.compute(zz)
    assert result1 == result2


@pytest.mark.slow
def test_normalize_collection_with_released_futures(c):
    da = pytest.importorskip("dask.array")

    x = da.arange(2 ** 20, chunks=2 ** 10)
    y = x.persist()
    wait(y)
    sol = y.sum().compute()
    # Start releasing futures
    del y
    # Try to reuse futures. Previously this was a race condition,
    # and the call to `.compute()` would error out due to missing
    # futures on the scheduler at compute time.
    normalized = c.normalize_collection(x)
    res = normalized.sum().compute()
    assert res == sol


@gen_cluster(client=True)
def test_auto_normalize_collection(c, s, a, b):
    da = pytest.importorskip("dask.array")

    x = da.ones(10, chunks=5)
    assert len(x.dask) == 2

    with dask.config.set(optimizations=[c._optimize_insert_futures]):
        y = x.map_blocks(slowinc, delay=1, dtype=x.dtype)
        yy = c.persist(y)

        yield wait(yy)

        start = time()
        future = c.compute(y.sum())
        yield future
        end = time()
        assert end - start < 1

        start = time()
        z = c.persist(y + 1)
        yield wait(z)
        end = time()
        assert end - start < 1


def test_auto_normalize_collection_sync(c):
    da = pytest.importorskip("dask.array")
    x = da.ones(10, chunks=5)

    y = x.map_blocks(slowinc, delay=1, dtype=x.dtype)
    yy = c.persist(y)

    wait(yy)

    with dask.config.set(optimizations=[c._optimize_insert_futures]):
        start = time()
        y.sum().compute()
        end = time()
        assert end - start < 1


def assert_no_data_loss(scheduler):
    for key, start, finish, recommendations, _ in scheduler.transition_log:
        if start == "memory" and finish == "released":
            for k, v in recommendations.items():
                assert not (k == key and v == "waiting")


@gen_cluster(client=True, timeout=None)
def test_interleave_computations(c, s, a, b):
    import distributed

    distributed.g = s
    xs = [delayed(slowinc)(i, delay=0.02) for i in range(30)]
    ys = [delayed(slowdec)(x, delay=0.02) for x in xs]
    zs = [delayed(slowadd)(x, y, delay=0.02) for x, y in zip(xs, ys)]

    total = delayed(sum)(zs)

    future = c.compute(total)

    done = ("memory", "released")

    yield gen.sleep(0.1)

    x_keys = [x.key for x in xs]
    y_keys = [y.key for y in ys]
    z_keys = [z.key for z in zs]

    while not s.tasks or any(w.processing for w in s.workers.values()):
        yield gen.sleep(0.05)
        x_done = sum(state in done for state in s.get_task_status(keys=x_keys).values())
        y_done = sum(state in done for state in s.get_task_status(keys=y_keys).values())
        z_done = sum(state in done for state in s.get_task_status(keys=z_keys).values())

        assert x_done >= y_done >= z_done
        assert x_done < y_done + 10
        assert y_done < z_done + 10

    assert_no_data_loss(s)


@pytest.mark.skip(reason="Now prefer first-in-first-out")
@gen_cluster(client=True, timeout=None)
def test_interleave_computations_map(c, s, a, b):
    xs = c.map(slowinc, range(30), delay=0.02)
    ys = c.map(slowdec, xs, delay=0.02)
    zs = c.map(slowadd, xs, ys, delay=0.02)

    done = ("memory", "released")

    x_keys = [x.key for x in xs]
    y_keys = [y.key for y in ys]
    z_keys = [z.key for z in zs]

    while not s.tasks or any(w.processing for w in s.workers.values()):
        yield gen.sleep(0.05)
        x_done = sum(state in done for state in s.get_task_status(keys=x_keys).values())
        y_done = sum(state in done for state in s.get_task_status(keys=y_keys).values())
        z_done = sum(state in done for state in s.get_task_status(keys=z_keys).values())

        assert x_done >= y_done >= z_done
        assert x_done < y_done + 10
        assert y_done < z_done + 10


@gen_cluster(client=True)
def test_scatter_dict_workers(c, s, a, b):
    yield c.scatter({"a": 10}, workers=[a.address, b.address])
    assert "a" in a.data or "a" in b.data


@pytest.mark.slow
@gen_test()
def test_client_timeout():
    c = Client("127.0.0.1:57484", asynchronous=True)

    s = Scheduler(loop=c.loop, port=57484)
    yield gen.sleep(4)
    try:
        yield s
    except EnvironmentError:  # port in use
        yield c.close()
        return

    start = time()
    yield c
    try:
        assert time() < start + 2
    finally:
        yield c.close()
        yield s.close()


@gen_cluster(client=True)
def test_submit_list_kwargs(c, s, a, b):
    futures = yield c.scatter([1, 2, 3])

    def f(L=None):
        return sum(L)

    future = c.submit(f, L=futures)
    result = yield future
    assert result == 1 + 2 + 3


@gen_cluster(client=True)
def test_map_list_kwargs(c, s, a, b):
    futures = yield c.scatter([1, 2, 3])

    def f(i, L=None):
        return i + sum(L)

    futures = c.map(f, range(10), L=futures)
    results = yield c.gather(futures)
    assert results == [i + 6 for i in range(10)]


@gen_cluster(client=True)
def test_dont_clear_waiting_data(c, s, a, b):
    start = time()
    x = yield c.scatter(1)
    y = c.submit(slowinc, x, delay=0.5)
    while y.key not in s.tasks:
        yield gen.sleep(0.01)
    key = x.key
    del x
    for i in range(5):
        assert s.waiting_data[key]
        yield gen.moment


@gen_cluster(client=True)
def test_get_future_error_simple(c, s, a, b):
    f = c.submit(div, 1, 0)
    yield wait(f)
    assert f.status == "error"

    function, args, kwargs, deps = yield c._get_futures_error(f)
    # args contains only solid values, not keys
    assert function.__name__ == "div"
    with pytest.raises(ZeroDivisionError):
        function(*args, **kwargs)


@gen_cluster(client=True)
def test_get_futures_error(c, s, a, b):
    x0 = delayed(dec)(2, dask_key_name="x0")
    y0 = delayed(dec)(1, dask_key_name="y0")
    x = delayed(div)(1, x0, dask_key_name="x")
    y = delayed(div)(1, y0, dask_key_name="y")
    tot = delayed(sum)(x, y, dask_key_name="tot")

    f = c.compute(tot)
    yield wait(f)
    assert f.status == "error"

    function, args, kwargs, deps = yield c._get_futures_error(f)
    assert function.__name__ == "div"
    assert args == (1, y0.key)


@gen_cluster(client=True)
def test_recreate_error_delayed(c, s, a, b):
    x0 = delayed(dec)(2)
    y0 = delayed(dec)(1)
    x = delayed(div)(1, x0)
    y = delayed(div)(1, y0)
    tot = delayed(sum)(x, y)

    f = c.compute(tot)

    assert f.status == "pending"

    function, args, kwargs = yield c._recreate_error_locally(f)
    assert f.status == "error"
    assert function.__name__ == "div"
    assert args == (1, 0)
    with pytest.raises(ZeroDivisionError):
        function(*args, **kwargs)


@gen_cluster(client=True)
def test_recreate_error_futures(c, s, a, b):
    x0 = c.submit(dec, 2)
    y0 = c.submit(dec, 1)
    x = c.submit(div, 1, x0)
    y = c.submit(div, 1, y0)
    tot = c.submit(sum, x, y)
    f = c.compute(tot)

    assert f.status == "pending"

    function, args, kwargs = yield c._recreate_error_locally(f)
    assert f.status == "error"
    assert function.__name__ == "div"
    assert args == (1, 0)
    with pytest.raises(ZeroDivisionError):
        function(*args, **kwargs)


@gen_cluster(client=True)
def test_recreate_error_collection(c, s, a, b):
    b = db.range(10, npartitions=4)
    b = b.map(lambda x: 1 / x)
    b = b.persist()
    f = c.compute(b)

    function, args, kwargs = yield c._recreate_error_locally(f)
    with pytest.raises(ZeroDivisionError):
        function(*args, **kwargs)

    dd = pytest.importorskip("dask.dataframe")
    import pandas as pd

    df = dd.from_pandas(pd.DataFrame({"a": [0, 1, 2, 3, 4]}), chunksize=2)

    def make_err(x):
        # because pandas would happily work with NaN
        if x == 0:
            raise ValueError
        return x

    df2 = df.a.map(make_err)
    f = c.compute(df2)
    function, args, kwargs = yield c._recreate_error_locally(f)
    with pytest.raises(ValueError):
        function(*args, **kwargs)

    # with persist
    df3 = c.persist(df2)
    function, args, kwargs = yield c._recreate_error_locally(df3)
    with pytest.raises(ValueError):
        function(*args, **kwargs)


@gen_cluster(client=True)
def test_recreate_error_array(c, s, a, b):
    da = pytest.importorskip("dask.array")
    pytest.importorskip("scipy")
    z = (da.linalg.inv(da.zeros((10, 10), chunks=10)) + 1).sum()
    zz = z.persist()
    func, args, kwargs = yield c._recreate_error_locally(zz)
    assert "0.,0.,0." in str(args).replace(" ", "")  # args contain actual arrays


def test_recreate_error_sync(c):
    x0 = c.submit(dec, 2)
    y0 = c.submit(dec, 1)
    x = c.submit(div, 1, x0)
    y = c.submit(div, 1, y0)
    tot = c.submit(sum, x, y)
    f = c.compute(tot)

    with pytest.raises(ZeroDivisionError):
        c.recreate_error_locally(f)
    assert f.status == "error"


def test_recreate_error_not_error(c):
    f = c.submit(dec, 2)
    with pytest.raises(ValueError, match="No errored futures passed"):
        c.recreate_error_locally(f)


@gen_cluster(client=True)
def test_retire_workers(c, s, a, b):
    assert set(s.workers) == {a.address, b.address}
    yield c.retire_workers(workers=[a.address], close_workers=True)
    assert set(s.workers) == {b.address}

    start = time()
    while a.status != "closed":
        yield gen.sleep(0.01)
        assert time() < start + 5


class MyException(Exception):
    pass


@gen_cluster(client=True)
def test_robust_unserializable(c, s, a, b):
    class Foo(object):
        def __getstate__(self):
            raise MyException()

    with pytest.raises(MyException):
        future = c.submit(identity, Foo())

    futures = c.map(inc, range(10))
    results = yield c.gather(futures)

    assert results == list(map(inc, range(10)))
    assert a.data and b.data


@gen_cluster(client=True)
def test_robust_undeserializable(c, s, a, b):
    class Foo(object):
        def __getstate__(self):
            return 1

        def __setstate__(self, state):
            raise MyException("hello")

    future = c.submit(identity, Foo())
    with pytest.raises(MyException):
        yield future

    futures = c.map(inc, range(10))
    results = yield c.gather(futures)

    assert results == list(map(inc, range(10)))
    assert a.data and b.data


@gen_cluster(client=True)
def test_robust_undeserializable_function(c, s, a, b):
    class Foo(object):
        def __getstate__(self):
            return 1

        def __setstate__(self, state):
            raise MyException("hello")

        def __call__(self, *args):
            return 1

    future = c.submit(Foo(), 1)
    with pytest.raises(MyException):
        yield future

    futures = c.map(inc, range(10))
    results = yield c.gather(futures)

    assert results == list(map(inc, range(10)))
    assert a.data and b.data


@gen_cluster(client=True)
def test_fire_and_forget(c, s, a, b):
    future = c.submit(slowinc, 1, delay=0.1)
    import distributed

    def f(x):
        distributed.foo = 123

    try:
        fire_and_forget(c.submit(f, future))

        start = time()
        while not hasattr(distributed, "foo"):
            yield gen.sleep(0.01)
            assert time() < start + 2
        assert distributed.foo == 123
    finally:
        del distributed.foo

    start = time()
    while len(s.tasks) > 1:
        yield gen.sleep(0.01)
        assert time() < start + 2

    assert set(s.who_wants) == {future.key}
    assert set(s.tasks) == {future.key}


@gen_cluster(client=True)
def test_fire_and_forget_err(c, s, a, b):
    fire_and_forget(c.submit(div, 1, 0))
    yield gen.sleep(0.1)

    # erred task should clear out quickly
    start = time()
    while s.tasks:
        yield gen.sleep(0.01)
        assert time() < start + 1


def test_quiet_client_close(loop):
    with captured_logger(logging.getLogger("distributed")) as logger:
        with Client(loop=loop, processes=False, threads_per_worker=4) as c:
            futures = c.map(slowinc, range(1000), delay=0.01)
            sleep(0.200)  # stop part-way
        sleep(0.1)  # let things settle

        out = logger.getvalue()
        lines = out.strip().split("\n")
        assert len(lines) <= 2
        for line in lines:
            assert (
                not line
                or "Reconnecting" in line
                or "garbage" in line
                or set(line) == {"-"}
            ), line


@pytest.mark.slow
def test_quiet_client_close_when_cluster_is_closed_before_client(loop):
    with captured_logger(logging.getLogger("tornado.application")) as logger:
        cluster = LocalCluster(loop=loop, n_workers=1, dashboard_address=":0")
        client = Client(cluster, loop=loop)
        cluster.close()
        client.close()

    out = logger.getvalue()
    assert "CancelledError" not in out


@gen_cluster()
def test_close(s, a, b):
    c = yield Client(s.address, asynchronous=True)
    future = c.submit(inc, 1)
    yield wait(future)
    assert c.id in s.wants_what
    yield c.close()

    start = time()
    while c.id in s.wants_what or s.tasks:
        yield gen.sleep(0.01)
        assert time() < start + 5


def test_threadsafe(c):
    def f(_):
        d = deque(maxlen=50)
        for i in range(100):
            future = c.submit(inc, random.randint(0, 100))
            d.append(future)
            sleep(0.001)
        c.gather(list(d))
        total = c.submit(sum, list(d))
        return total.result()

    from concurrent.futures import ThreadPoolExecutor

    with ThreadPoolExecutor(20) as e:
        results = list(e.map(f, range(20)))
        assert results and all(results)
        del results


@pytest.mark.slow
def test_threadsafe_get(c):
    da = pytest.importorskip("dask.array")
    x = da.arange(100, chunks=(10,))

    def f(_):
        total = 0
        for i in range(20):
            total += (x + random.randint(0, 20)).sum().compute()
            sleep(0.001)
        return total

    from concurrent.futures import ThreadPoolExecutor

    with ThreadPoolExecutor(30) as e:
        results = list(e.map(f, range(30)))
        assert results and all(results)


@pytest.mark.slow
def test_threadsafe_compute(c):
    da = pytest.importorskip("dask.array")
    x = da.arange(100, chunks=(10,))

    def f(_):
        total = 0
        for i in range(20):
            future = c.compute((x + random.randint(0, 20)).sum())
            total += future.result()
            sleep(0.001)
        return total

    from concurrent.futures import ThreadPoolExecutor

    e = ThreadPoolExecutor(30)
    results = list(e.map(f, range(30)))
    assert results and all(results)


@gen_cluster(client=True)
def test_identity(c, s, a, b):
    assert c.id.lower().startswith("client")
    assert a.id.lower().startswith("worker")
    assert b.id.lower().startswith("worker")
    assert s.id.lower().startswith("scheduler")


@gen_cluster(client=True, nthreads=[("127.0.0.1", 4)] * 2)
def test_get_client(c, s, a, b):
    assert get_client() is c
    assert c.asynchronous

    def f(x):
        client = get_client()
        future = client.submit(inc, x)
        import distributed

        assert not client.asynchronous
        assert client is distributed.tmp_client
        return future.result()

    import distributed

    distributed.tmp_client = c
    try:
        futures = c.map(f, range(5))
        results = yield c.gather(futures)
        assert results == list(map(inc, range(5)))
    finally:
        del distributed.tmp_client


def test_get_client_no_cluster():
    # Clean up any global workers added by other tests. This test requires that
    # there are no global workers.
    Worker._instances.clear()

    msg = "No global client found and no address provided"
    with pytest.raises(ValueError, match=r"^{}$".format(msg)):
        get_client()


@gen_cluster(client=True)
def test_serialize_collections(c, s, a, b):
    da = pytest.importorskip("dask.array")
    x = da.arange(10, chunks=(5,)).persist()

    def f(x):
        assert isinstance(x, da.Array)
        return x.sum().compute()

    future = c.submit(f, x)
    result = yield future
    assert result == sum(range(10))


@gen_cluster(client=True, nthreads=[("127.0.0.1", 1)] * 1, timeout=100)
def test_secede_simple(c, s, a):
    def f():
        client = get_client()
        secede()
        return client.submit(inc, 1).result()

    result = yield c.submit(f)
    assert result == 2


@pytest.mark.slow
@gen_cluster(client=True, nthreads=[("127.0.0.1", 1)] * 2, timeout=60)
def test_secede_balances(c, s, a, b):
    count = threading.active_count()

    def f(x):
        client = get_client()
        sleep(0.01)  # do some work
        secede()
        futures = client.map(slowinc, range(10), pure=False, delay=0.01)
        total = client.submit(sum, futures).result()
        return total

    futures = c.map(f, range(100))
    start = time()
    while not all(f.status == "finished" for f in futures):
        yield gen.sleep(0.01)
        assert threading.active_count() < count + 50

    # assert 0.005 < s.task_duration['f'] < 0.1
    assert len(a.log) < 2 * len(b.log)
    assert len(b.log) < 2 * len(a.log)

    results = yield c.gather(futures)
    assert results == [sum(map(inc, range(10)))] * 100


@gen_cluster(client=True)
def test_sub_submit_priority(c, s, a, b):
    def f():
        client = get_client()
        client.submit(slowinc, 1, delay=0.2, key="slowinc")

    future = c.submit(f, key="f")
    yield gen.sleep(0.1)
    if len(s.tasks) == 2:
        assert (
            s.priorities["f"] > s.priorities["slowinc"]
        )  # lower values schedule first


def test_get_client_sync(c, s, a, b):
    results = c.run(lambda: get_worker().scheduler.address)
    assert results == {w["address"]: s["address"] for w in [a, b]}

    results = c.run(lambda: get_client().scheduler.address)
    assert results == {w["address"]: s["address"] for w in [a, b]}


@gen_cluster(client=True)
def test_serialize_collections_of_futures(c, s, a, b):
    pd = pytest.importorskip("pandas")
    dd = pytest.importorskip("dask.dataframe")
    from dask.dataframe.utils import assert_eq

    df = pd.DataFrame({"x": [1, 2, 3]})
    ddf = dd.from_pandas(df, npartitions=2).persist()
    future = yield c.scatter(ddf)

    ddf2 = yield future
    df2 = yield c.compute(ddf2)

    assert_eq(df, df2)


def test_serialize_collections_of_futures_sync(c):
    pd = pytest.importorskip("pandas")
    dd = pytest.importorskip("dask.dataframe")
    from dask.dataframe.utils import assert_eq

    df = pd.DataFrame({"x": [1, 2, 3]})
    ddf = dd.from_pandas(df, npartitions=2).persist()
    future = c.scatter(ddf)

    result = future.result()
    assert_eq(result.compute(), df)

    assert future.type == dd.DataFrame
    assert c.submit(lambda x, y: assert_eq(x.compute(), y), future, df).result()


def _dynamic_workload(x, delay=0.01):
    if delay == "random":
        sleep(random.random() / 2)
    else:
        sleep(delay)
    if x > 4:
        return 4
    secede()
    client = get_client()
    futures = client.map(
        _dynamic_workload, [x + i + 1 for i in range(2)], pure=False, delay=delay
    )
    total = client.submit(sum, futures)
    return total.result()


def _test_dynamic_workloads_sync(c, delay):
    future = c.submit(_dynamic_workload, 0, delay=delay)
    assert future.result(timeout=40) == 52


def test_dynamic_workloads_sync(c):
    _test_dynamic_workloads_sync(c, delay=0.02)


@pytest.mark.slow
def test_dynamic_workloads_sync_random(c):
    _test_dynamic_workloads_sync(c, delay="random")


@gen_cluster(client=True)
def test_bytes_keys(c, s, a, b):
    key = b"inc-123"
    future = c.submit(inc, 1, key=key)
    result = yield future
    assert type(future.key) is bytes
    assert set(s.tasks) == {key}
    assert key in a.data or key in b.data
    assert result == 2


@gen_cluster(client=True)
def test_unicode_ascii_keys(c, s, a, b):
    uni_type = type(u"")
    key = u"inc-123"
    future = c.submit(inc, 1, key=key)
    result = yield future
    assert type(future.key) is uni_type
    assert set(s.tasks) == {key}
    assert key in a.data or key in b.data
    assert result == 2


@gen_cluster(client=True)
def test_unicode_keys(c, s, a, b):
    uni_type = type(u"")
    key = u"inc-123\u03bc"
    future = c.submit(inc, 1, key=key)
    result = yield future
    assert type(future.key) is uni_type
    assert set(s.tasks) == {key}
    assert key in a.data or key in b.data
    assert result == 2

    future2 = c.submit(inc, future)
    result2 = yield future2
    assert result2 == 3

    future3 = yield c.scatter({u"data-123": 123})
    result3 = yield future3[u"data-123"]
    assert result3 == 123


def test_use_synchronous_client_in_async_context(loop, c):
    @gen.coroutine
    def f():
        x = yield c.scatter(123)
        y = c.submit(inc, x)
        z = yield c.gather(y)
        raise gen.Return(z)

    z = sync(loop, f)
    assert z == 124


def test_quiet_quit_when_cluster_leaves(loop_in_thread):
    loop = loop_in_thread
    with LocalCluster(
        loop=loop, scheduler_port=0, dashboard_address=None, silence_logs=False
    ) as cluster:
        with captured_logger("distributed.comm") as sio:
            with Client(cluster, loop=loop) as client:
                futures = client.map(lambda x: x + 1, range(10))
                sleep(0.05)
                cluster.close()
                sleep(0.05)

        text = sio.getvalue()
        assert not text


def test_warn_executor(loop, s, a, b):
    with warnings.catch_warnings(record=True) as record:
        with Executor(s["address"], loop=loop) as c:
            pass

    assert any("Client" in str(r.message) for r in record)


@gen_cluster([("127.0.0.1", 4)] * 2, client=True)
def test_call_stack_future(c, s, a, b):
    x = c.submit(slowdec, 1, delay=0.5)
    future = c.submit(slowinc, 1, delay=0.5)
    yield gen.sleep(0.1)
    results = yield [c.call_stack(future), c.call_stack(keys=[future.key])]
    assert all(list(first(result.values())) == [future.key] for result in results)
    assert results[0] == results[1]
    result = results[0]
    w = a if future.key in a.executing else b
    assert list(result) == [w.address]
    assert list(result[w.address]) == [future.key]
    assert "slowinc" in str(result)
    assert "slowdec" not in str(result)


@gen_cluster([("127.0.0.1", 4)] * 2, client=True)
def test_call_stack_all(c, s, a, b):
    future = c.submit(slowinc, 1, delay=0.8)
    while not a.executing and not b.executing:
        yield gen.sleep(0.01)
    result = yield c.call_stack()
    w = a if a.executing else b
    assert list(result) == [w.address]
    assert list(result[w.address]) == [future.key]
    assert "slowinc" in str(result)


@gen_cluster([("127.0.0.1", 4)] * 2, client=True)
def test_call_stack_collections(c, s, a, b):
    da = pytest.importorskip("dask.array")
    x = da.random.random(100, chunks=(10,)).map_blocks(slowinc, delay=0.5).persist()
    while not a.executing and not b.executing:
        yield gen.sleep(0.001)
    result = yield c.call_stack(x)
    assert result


@gen_cluster([("127.0.0.1", 4)] * 2, client=True)
def test_call_stack_collections_all(c, s, a, b):
    da = pytest.importorskip("dask.array")
    x = da.random.random(100, chunks=(10,)).map_blocks(slowinc, delay=0.5).persist()
    while not a.executing and not b.executing:
        yield gen.sleep(0.001)
    result = yield c.call_stack()
    assert result


@gen_cluster(client=True, worker_kwargs={"profile_cycle_interval": 100})
def test_profile(c, s, a, b):
    futures = c.map(slowinc, range(10), delay=0.05, workers=a.address)
    yield wait(futures)

    x = yield c.profile(start=time() + 10, stop=time() + 20)
    assert not x["count"]

    x = yield c.profile(start=0, stop=time())
    assert (
        x["count"]
        == sum(p["count"] for _, p in a.profile_history) + a.profile_recent["count"]
    )

    y = yield c.profile(start=time() - 0.300, stop=time())
    assert 0 < y["count"] < x["count"]

    assert not any(p["count"] for _, p in b.profile_history)
    result = yield c.profile(workers=b.address)
    assert not result["count"]


@gen_cluster(client=True, worker_kwargs={"profile_cycle_interval": 100})
def test_profile_keys(c, s, a, b):
    x = c.map(slowinc, range(10), delay=0.05, workers=a.address)
    y = c.map(slowdec, range(10), delay=0.05, workers=a.address)
    yield wait(x + y)

    xp = yield c.profile("slowinc")
    yp = yield c.profile("slowdec")
    p = yield c.profile()

    assert p["count"] == xp["count"] + yp["count"]

    with captured_logger(logging.getLogger("distributed")) as logger:
        prof = yield c.profile("does-not-exist")
        assert prof == profile.create()
    out = logger.getvalue()
    assert not out


@gen_cluster()
def test_client_with_name(s, a, b):
    with captured_logger("distributed.scheduler") as sio:
        client = yield Client(s.address, asynchronous=True, name="foo")
        assert "foo" in client.id
        yield client.close()

    text = sio.getvalue()
    assert "foo" in text


@gen_cluster(client=True)
def test_future_defaults_to_default_client(c, s, a, b):
    x = c.submit(inc, 1)
    yield wait(x)

    future = Future(x.key)
    assert future.client is c


@gen_cluster(client=True)
def test_future_auto_inform(c, s, a, b):
    x = c.submit(inc, 1)
    yield wait(x)

    client = yield Client(s.address, asynchronous=True)
    future = Future(x.key, client)

    start = time()
    while future.status != "finished":
        yield gen.sleep(0.01)
        assert time() < start + 1

    yield client.close()


def test_client_async_before_loop_starts():
    with pristine_loop() as loop:
        client = Client(asynchronous=True, loop=loop)
        assert client.asynchronous
        client.close()


@pytest.mark.slow
@gen_cluster(client=True, Worker=Nanny, timeout=60, nthreads=[("127.0.0.1", 3)] * 2)
def test_nested_compute(c, s, a, b):
    def fib(x):
        assert get_worker().get_current_task()
        if x < 2:
            return x
        a = delayed(fib)(x - 1)
        b = delayed(fib)(x - 2)
        c = a + b
        return c.compute()

    future = c.submit(fib, 8)
    result = yield future
    assert result == 21
    assert len(s.transition_log) > 50


@gen_cluster(client=True)
def test_task_metadata(c, s, a, b):
    yield c.set_metadata("x", 1)
    result = yield c.get_metadata("x")
    assert result == 1

    future = c.submit(inc, 1)
    key = future.key
    yield wait(future)
    yield c.set_metadata(key, 123)
    result = yield c.get_metadata(key)
    assert result == 123

    del future

    while key in s.tasks:
        yield gen.sleep(0.01)

    with pytest.raises(KeyError):
        yield c.get_metadata(key)

    result = yield c.get_metadata(key, None)
    assert result is None

    yield c.set_metadata(["x", "a"], 1)
    result = yield c.get_metadata("x")
    assert result == {"a": 1}
    yield c.set_metadata(["x", "b"], 2)
    result = yield c.get_metadata("x")
    assert result == {"a": 1, "b": 2}
    result = yield c.get_metadata(["x", "a"])
    assert result == 1

    yield c.set_metadata(["x", "a", "c", "d"], 1)
    result = yield c.get_metadata("x")
    assert result == {"a": {"c": {"d": 1}}, "b": 2}


@gen_cluster(client=True, Worker=Nanny)
def test_logs(c, s, a, b):
    yield wait(c.map(inc, range(5)))
    logs = yield c.get_scheduler_logs(n=5)
    assert logs

    for _, msg in logs:
        assert "distributed.scheduler" in msg

    w_logs = yield c.get_worker_logs(n=5)
    assert set(w_logs.keys()) == {a.worker_address, b.worker_address}
    for log in w_logs.values():
        for _, msg in log:
            assert "distributed.worker" in msg

    n_logs = yield c.get_worker_logs(nanny=True)
    assert set(n_logs.keys()) == {a.worker_address, b.worker_address}
    for log in n_logs.values():
        for _, msg in log:
            assert "distributed.nanny" in msg

    n_logs = yield c.get_worker_logs(nanny=True, workers=[a.worker_address])
    assert set(n_logs.keys()) == {a.worker_address}
    for log in n_logs.values():
        for _, msg in log:
            assert "distributed.nanny" in msg


@gen_cluster(client=True)
def test_avoid_delayed_finalize(c, s, a, b):
    x = delayed(inc)(1)
    future = c.compute(x)
    result = yield future
    assert result == 2
    assert list(s.tasks) == [future.key] == [x.key]


@gen_cluster()
def test_config_scheduler_address(s, a, b):
    with dask.config.set({"scheduler-address": s.address}):
        with captured_logger("distributed.client") as sio:
            c = yield Client(asynchronous=True)
            assert c.scheduler.address == s.address

        text = sio.getvalue()
        assert s.address in text

        yield c.close()


@gen_cluster(client=True)
def test_warn_when_submitting_large_values(c, s, a, b):
    with warnings.catch_warnings(record=True) as record:
        future = c.submit(lambda x: x + 1, b"0" * 2000000)

    text = str(record[0].message)
    assert "2.00 MB" in text
    assert "large" in text
    assert "..." in text
    assert "'000" in text
    assert "000'" in text
    assert len(text) < 2000

    with warnings.catch_warnings(record=True) as record:
        data = b"0" * 2000000
        for i in range(10):
            future = c.submit(lambda x, y: x, data, i)

    assert len(record) < 2


@gen_cluster()
def test_scatter_direct(s, a, b):
    c = yield Client(s.address, asynchronous=True, heartbeat_interval=10)

    last = s.clients[c.id].last_seen

    start = time()
    while s.clients[c.id].last_seen == last:
        yield gen.sleep(0.10)
        assert time() < start + 5

    yield c.close()


@pytest.mark.skipif(sys.version_info[0] < 3, reason="cloudpickle Py27 issue")
@gen_cluster(client=True)
def test_unhashable_function(c, s, a, b):
    d = {"a": 1}
    result = yield c.submit(d.get, "a")
    assert result == 1


@gen_cluster()
def test_client_name(s, a, b):
    with dask.config.set({"client-name": "hello-world"}):
        c = yield Client(s.address, asynchronous=True)
        assert any("hello-world" in name for name in list(s.clients))

    yield c.close()


def test_client_doesnt_close_given_loop(loop, s, a, b):
    with Client(s["address"], loop=loop) as c:
        assert c.submit(inc, 1).result() == 2
    with Client(s["address"], loop=loop) as c:
        assert c.submit(inc, 2).result() == 3


@gen_cluster(client=True, nthreads=[])
def test_quiet_scheduler_loss(c, s):
    c._periodic_callbacks["scheduler-info"].interval = 10
    with captured_logger(logging.getLogger("distributed.client")) as logger:
        yield s.close()
        yield c._update_scheduler_info()
    text = logger.getvalue()
    assert "BrokenPipeError" not in text


def test_dashboard_link(loop, monkeypatch):
    pytest.importorskip("bokeh")
    from distributed.dashboard import BokehScheduler

    monkeypatch.setenv("USER", "myusername")

    with cluster(
        scheduler_kwargs={"services": {("dashboard", 12355): BokehScheduler}}
    ) as (s, [a, b]):
        with Client(s["address"], loop=loop) as c:
            with dask.config.set(
                {"distributed.dashboard.link": "{scheme}://foo-{USER}:{port}/status"}
            ):
                text = c._repr_html_()
                link = "http://foo-myusername:12355/status"
                assert link in text


@gen_test()
def test_client_timeout_2():
    with dask.config.set({"distributed.comm.timeouts.connect": "10ms"}):
        start = time()
        c = Client("127.0.0.1:3755", asynchronous=True)
        with pytest.raises((TimeoutError, IOError)):
            yield c
        stop = time()

        assert c.status == "closed"
        yield c.close()

        assert stop - start < 1


@gen_test()
def test_client_active_bad_port():
    import tornado.web
    import tornado.httpserver

    application = tornado.web.Application([(r"/", tornado.web.RequestHandler)])
    http_server = tornado.httpserver.HTTPServer(application)
    http_server.listen(8080)
    with dask.config.set({"distributed.comm.timeouts.connect": "10ms"}):
        c = Client("127.0.0.1:8080", asynchronous=True)
        with pytest.raises((TimeoutError, IOError)):
            yield c
        yield c._close(fast=True)
    http_server.stop()


@pytest.mark.parametrize("direct", [True, False])
def test_turn_off_pickle(direct):
    @gen_cluster()
    def test(s, a, b):
        import numpy as np

        c = yield Client(s.address, asynchronous=True, serializers=["dask", "msgpack"])
        try:
            assert (yield c.submit(inc, 1)) == 2
            yield c.submit(np.ones, 5)
            yield c.scatter(1)

            # Can't send complex data
            with pytest.raises(TypeError):
                future = yield c.scatter(inc)

            # can send complex tasks (this uses pickle regardless)
            future = c.submit(lambda x: x, inc)
            yield wait(future)

            # but can't receive complex results
            with pytest.raises(TypeError):
                yield c.gather(future, direct=direct)

            # Run works
            result = yield c.run(lambda: 1)
            assert list(result.values()) == [1, 1]
            result = yield c.run_on_scheduler(lambda: 1)
            assert result == 1

            # But not with complex return values
            with pytest.raises(TypeError):
                yield c.run(lambda: inc)
            with pytest.raises(TypeError):
                yield c.run_on_scheduler(lambda: inc)
        finally:
            yield c.close()

    test()


@gen_cluster()
def test_de_serialization(s, a, b):
    import numpy as np

    c = yield Client(
        s.address,
        asynchronous=True,
        serializers=["msgpack", "pickle"],
        deserializers=["msgpack"],
    )
    try:
        # Can send complex data
        future = yield c.scatter(np.ones(5))

        # But can not retrieve it
        with pytest.raises(TypeError):
            result = yield future
    finally:
        yield c.close()


@gen_cluster()
def test_de_serialization_none(s, a, b):
    import numpy as np

    c = yield Client(s.address, asynchronous=True, deserializers=["msgpack"])
    try:
        # Can send complex data
        future = yield c.scatter(np.ones(5))

        # But can not retrieve it
        with pytest.raises(TypeError):
            result = yield future
    finally:
        yield c.close()


@gen_cluster()
def test_client_repr_closed(s, a, b):
    c = yield Client(s.address, asynchronous=True)
    yield c.close()
    c._repr_html_()


def test_client_repr_closed_sync(loop):
    with Client(loop=loop, processes=False, dashboard_address=None) as c:
        c.close()
        c._repr_html_()


@gen_cluster(client=True, nthreads=[("127.0.0.1", 1)])
def test_nested_prioritization(c, s, w):
    x = delayed(inc)(1, dask_key_name=("a", 2))
    y = delayed(inc)(2, dask_key_name=("a", 10))

    o = dask.order.order(merge(x.__dask_graph__(), y.__dask_graph__()))

    fx, fy = c.compute([x, y])

    yield wait([fx, fy])

    assert (o[x.key] < o[y.key]) == (
        s.tasks[tokey(fx.key)].priority < s.tasks[tokey(fy.key)].priority
    )


@gen_cluster(client=True)
def test_scatter_error_cancel(c, s, a, b):
    # https://github.com/dask/distributed/issues/2038
    def bad_fn(x):
        raise Exception("lol")

    x = yield c.scatter(1)
    y = c.submit(bad_fn, x)
    del x

    yield wait(y)
    assert y.status == "error"
    yield gen.sleep(0.1)
    assert y.status == "error"  # not cancelled


def test_no_threads_lingering():
    active = dict(threading._active)
    assert threading.active_count() < 40, list(active.values())


@gen_cluster()
def test_direct_async(s, a, b):
    c = yield Client(s.address, asynchronous=True, direct_to_workers=True)
    assert c.direct_to_workers
    yield c.close()

    c = yield Client(s.address, asynchronous=True, direct_to_workers=False)
    assert not c.direct_to_workers
    yield c.close()


def test_direct_sync(c):
    assert not c.direct_to_workers

    def f():
        return get_client().direct_to_workers

    assert c.submit(f).result()


@gen_cluster()
def test_mixing_clients(s, a, b):
    c1 = yield Client(s.address, asynchronous=True)
    c2 = yield Client(s.address, asynchronous=True)

    future = c1.submit(inc, 1)
    with pytest.raises(ValueError):
        c2.submit(inc, future)
    yield c1.close()
    yield c2.close()


@gen_cluster(client=True)
def test_tuple_keys(c, s, a, b):
    x = dask.delayed(inc)(1, dask_key_name=("x", 1))
    y = dask.delayed(inc)(x, dask_key_name=("y", 1))
    future = c.compute(y)
    assert (yield future) == 3


@gen_cluster(client=True)
def test_multiple_scatter(c, s, a, b):
    for i in range(5):
        x = c.scatter(1, direct=True)

    x = yield x
    x = yield x


@gen_cluster(client=True)
def test_map_large_kwargs_in_graph(c, s, a, b):
    np = pytest.importorskip("numpy")
    x = np.random.random(100000)
    futures = c.map(lambda a, b: a + b, range(100), b=x)
    while not s.tasks:
        yield gen.sleep(0.01)

    assert len(s.tasks) == 101
    assert any(k.startswith("ndarray") for k in s.tasks)


@gen_cluster(client=True)
def test_retry(c, s, a, b):
    def f():
        assert dask.config.get("foo")

    with dask.config.set(foo=False):
        future = c.submit(f)
        with pytest.raises(AssertionError):
            yield future

    with dask.config.set(foo=True):
        yield future.retry()
        yield future


@gen_cluster(client=True)
def test_retry_dependencies(c, s, a, b):
    def f():
        return dask.config.get("foo")

    x = c.submit(f)
    y = c.submit(inc, x)

    with pytest.raises(KeyError):
        yield y

    with dask.config.set(foo=100):
        yield y.retry()
        result = yield y
        assert result == 101

        yield y.retry()
        yield x.retry()
        result = yield y
        assert result == 101


@gen_cluster(client=True)
def test_released_dependencies(c, s, a, b):
    def f(x):
        return dask.config.get("foo") + 1

    x = c.submit(inc, 1, key="x")
    y = c.submit(f, x, key="y")
    del x

    with pytest.raises(KeyError):
        yield y

    with dask.config.set(foo=100):
        yield y.retry()
        result = yield y
        assert result == 101


@gen_cluster(client=True, clean_kwargs={"threads": False})
def test_profile_bokeh(c, s, a, b):
    pytest.importorskip("bokeh.plotting")
    from bokeh.model import Model

    yield c.map(slowinc, range(10), delay=0.2)
    state, figure = yield c.profile(plot=True)
    assert isinstance(figure, Model)

    with tmpfile("html") as fn:
        try:
            yield c.profile(filename=fn)
        except PermissionError:
            if WINDOWS:
                pytest.xfail()
        assert os.path.exists(fn)


@gen_cluster(client=True)
def test_get_mix_futures_and_SubgraphCallable(c, s, a, b):
    future = c.submit(add, 1, 2)

    subgraph = SubgraphCallable(
        {"_2": (add, "_0", "_1"), "_3": (add, future, "_2")}, "_3", ("_0", "_1")
    )
    dsk = {"a": 1, "b": 2, "c": (subgraph, "a", "b"), "d": (subgraph, "c", "b")}

    future2 = c.get(dsk, "d", sync=False)
    result = yield future2
    assert result == 11

    # Nested subgraphs
    subgraph2 = SubgraphCallable(
        {
            "_2": (subgraph, "_0", "_1"),
            "_3": (subgraph, "_2", "_1"),
            "_4": (add, "_3", future2),
        },
        "_4",
        ("_0", "_1"),
    )

    dsk2 = {"e": 1, "f": 2, "g": (subgraph2, "e", "f")}

    result = yield c.get(dsk2, "g", sync=False)
    assert result == 22


@gen_cluster(client=True)
def test_get_mix_futures_and_SubgraphCallable_dask_dataframe(c, s, a, b):
    dd = pytest.importorskip("dask.dataframe")
    import pandas as pd

    df = pd.DataFrame({"x": range(1, 11)})
    ddf = dd.from_pandas(df, npartitions=2).persist()
    ddf = ddf.map_partitions(lambda x: x)
    ddf["x"] = ddf["x"].astype("f8")
    ddf = ddf.map_partitions(lambda x: x)
    ddf["x"] = ddf["x"].astype("f8")
    result = yield c.compute(ddf)
    assert result.equals(df.astype("f8"))


def test_direct_to_workers(s, loop):
    with Client(s["address"], loop=loop, direct_to_workers=True) as client:
        future = client.scatter(1)
        future.result()
        resp = client.run_on_scheduler(lambda dask_scheduler: dask_scheduler.events)
        assert "gather" not in str(resp)


@gen_cluster(client=True)
def test_instances(c, s, a, b):
    assert list(Client._instances) == [c]
    assert list(Scheduler._instances) == [s]
    assert set(Worker._instances) == {a, b}


@gen_cluster(client=True)
def test_wait_for_workers(c, s, a, b):
    future = asyncio.ensure_future(c.wait_for_workers(n_workers=3))
    yield gen.sleep(0.22)  # 2 chances
    assert not future.done()

    w = yield Worker(s.address)
    start = time()
    yield future
    assert time() < start + 1
    yield w.close()


@pytest.mark.skipif(WINDOWS, reason="num_fds not supported on windows")
@pytest.mark.asyncio
@pytest.mark.parametrize("Worker", [Worker, Nanny])
async def test_file_descriptors_dont_leak(Worker):
    pytest.importorskip("pandas")
    df = dask.datasets.timeseries(freq="10s", dtypes={"x": int, "y": float})

    proc = psutil.Process()
    start = proc.num_fds()
    async with Scheduler(port=0, dashboard_address=":0") as s:
        async with Worker(s.address, nthreads=2) as a, Worker(
            s.address, nthreads=2
        ) as b:
            async with Client(s.address, asynchronous=True) as c:
                await df.sum().persist()

    begin = time()
    while proc.num_fds() > begin:
        await asyncio.sleep(0.01)
        assert time() < begin + 5, (start, proc.num_fds())


@pytest.mark.asyncio
async def test_dashboard_link_cluster(cleanup):
    class MyCluster(LocalCluster):
        @property
        def dashboard_link(self):
            return "http://foo.com"

    async with MyCluster(processes=False, asynchronous=True) as cluster:
        async with Client(cluster, asynchronous=True) as client:
            assert "http://foo.com" in client._repr_html_()


@pytest.mark.asyncio
async def test_shutdown(cleanup):
    async with Scheduler(port=0) as s:
        async with Worker(s.address) as w:
            async with Client(s.address, asynchronous=True) as c:
                await c.shutdown()

            assert s.status == "closed"
            assert w.status == "closed"


@pytest.mark.asyncio
async def test_shutdown_localcluster(cleanup):
    async with LocalCluster(n_workers=1, asynchronous=True, processes=False) as lc:
        async with Client(lc, asynchronous=True) as c:
            await c.shutdown()

        assert lc.scheduler.status == "closed"


@pytest.mark.asyncio
async def test_config_inherited_by_subprocess(cleanup):
    def f(x):
        return dask.config.get("foo") + 1

    with dask.config.set(foo=100):
        async with LocalCluster(n_workers=1, asynchronous=True, processes=True) as lc:
            async with Client(lc, asynchronous=True) as c:
                result = await c.submit(f, 1)
                assert result == 101


@gen_cluster(client=True)
async def test_futures_of_sorted(c, s, a, b):
    pytest.importorskip("dask.dataframe")
    df = await dask.datasets.timeseries(dtypes={"x": int}).persist()
    futures = futures_of(df)
    for k, f in zip(df.__dask_keys__(), futures):
        assert str(k) in str(f)


<<<<<<< HEAD
@pytest.mark.asyncio
async def test_scheduler_cleans_clients(cleanup):
    s = await Scheduler(port=0)
    c = await Client(s.address, asynchronous=True)

    await s.close()
    assert c.status == "closed"
=======
@gen_cluster(client=True, worker_kwargs={"profile_cycle_interval": "10ms"})
async def test_profile_server(c, s, a, b):
    x = c.map(slowinc, range(10), delay=0.01, workers=a.address)
    await wait(x)

    await asyncio.gather(
        c.run(slowinc, 1, delay=0.5), c.run_on_scheduler(slowdec, 1, delay=0.5)
    )

    p = await c.profile(server=True)  #  All worker servers
    assert "slowinc" in str(p)

    p = await c.profile(scheduler=True)  #  Scheduler
    assert "slowdec" in str(p)
>>>>>>> 59ad42ed


if sys.version_info >= (3, 5):
    from distributed.tests.py3_test_client import *  # noqa F401<|MERGE_RESOLUTION|>--- conflicted
+++ resolved
@@ -5687,7 +5687,6 @@
         assert str(k) in str(f)
 
 
-<<<<<<< HEAD
 @pytest.mark.asyncio
 async def test_scheduler_cleans_clients(cleanup):
     s = await Scheduler(port=0)
@@ -5695,7 +5694,8 @@
 
     await s.close()
     assert c.status == "closed"
-=======
+
+    
 @gen_cluster(client=True, worker_kwargs={"profile_cycle_interval": "10ms"})
 async def test_profile_server(c, s, a, b):
     x = c.map(slowinc, range(10), delay=0.01, workers=a.address)
@@ -5710,7 +5710,6 @@
 
     p = await c.profile(scheduler=True)  #  Scheduler
     assert "slowdec" in str(p)
->>>>>>> 59ad42ed
 
 
 if sys.version_info >= (3, 5):
