--- conflicted
+++ resolved
@@ -43,11 +43,8 @@
     warn_on_duration,
     format_dashboard_link,
     LRU,
-<<<<<<< HEAD
     offload,
-=======
     TimeoutError,
->>>>>>> 3a2f8a84
 )
 from distributed.utils_test import loop, loop_in_thread  # noqa: F401
 from distributed.utils_test import div, has_ipv6, inc, throws, gen_test, captured_logger
