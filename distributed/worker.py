from __future__ import print_function, division, absolute_import

from collections import defaultdict, deque
from datetime import timedelta
from importlib import import_module
import heapq
import logging
import os
import random
import tempfile
from threading import current_thread, local
import shutil
import sys

from dask.core import istask
from dask.compatibility import apply
try:
    from cytoolz import pluck
except ImportError:
    from toolz import pluck
from tornado.gen import Return
from tornado import gen
from tornado.ioloop import IOLoop, PeriodicCallback
from tornado.locks import Event

from .batched import BatchedSend
<<<<<<< HEAD
from .comm import get_address_host, get_local_address_for
=======
from .comm import get_address_host
>>>>>>> 432a315c
from .config import config
from .compatibility import reload, unicode, invalidate_caches, cache_from_source
from .core import (connect, send_recv, error_message, CommClosedError,
                   rpc, Server, pingpong, coerce_to_address)
from .metrics import time
from .protocol.pickle import dumps, loads
from .sizeof import sizeof
from .threadpoolexecutor import ThreadPoolExecutor
from .utils import (funcname, get_ip, has_arg, _maybe_complex, log_errors,
                    ignoring, validate_key, mp_context)
from .utils_comm import pack_data, gather_from_workers

_ncores = mp_context.cpu_count()

thread_state = local()

logger = logging.getLogger(__name__)

LOG_PDB = config.get('pdb-on-err') or os.environ.get('DASK_ERROR_PDB', False)

no_value = '--no-value-sentinel--'

try:
    import psutil
    TOTAL_MEMORY = psutil.virtual_memory().total
except ImportError:
    logger.warn("Please install psutil to estimate worker memory use")
    TOTAL_MEMORY = 8e9


IN_PLAY = ('waiting', 'ready', 'executing', 'long-running')
PENDING = ('waiting', 'ready', 'constrained')
PROCESSING = ('waiting', 'ready', 'constrained', 'executing', 'long-running')
READY = ('ready', 'constrained')


class WorkerBase(Server):

    def __init__(self, scheduler_ip, scheduler_port=None, ncores=None,
                 loop=None, local_dir=None, services=None, service_ports=None,
                 name=None, heartbeat_interval=5000, reconnect=True,
                 memory_limit='auto', executor=None, resources=None,
                 silence_logs=None, **kwargs):
        if scheduler_port is None:
            scheduler_addr = coerce_to_address(scheduler_ip)
        else:
            scheduler_addr = coerce_to_address((scheduler_ip, scheduler_port))
        self._port = 0
        self.ncores = ncores or _ncores
        self.local_dir = local_dir or tempfile.mkdtemp(prefix='worker-')
        self.total_resources = resources or {}
        self.available_resources = (resources or {}).copy()
        if silence_logs:
            logger.setLevel(silence_logs)
        if not os.path.exists(self.local_dir):
            os.mkdir(self.local_dir)

        if memory_limit == 'auto':
            memory_limit = int(TOTAL_MEMORY * 0.6 * min(1, self.ncores / _ncores))
        with ignoring(TypeError):
            memory_limit = float(memory_limit)
        if isinstance(memory_limit, float) and memory_limit <= 1:
            memory_limit = memory_limit * TOTAL_MEMORY
        self.memory_limit = memory_limit

        if self.memory_limit:
            try:
                from zict import Buffer, File, Func
            except ImportError:
                raise ImportError("Please `pip install zict` for spill-to-disk workers")
            path = os.path.join(self.local_dir, 'storage')
            storage = Func(dumps_to_disk, loads_from_disk, File(path))
            self.data = Buffer({}, storage, int(float(self.memory_limit)), weight)
        else:
            self.data = dict()
        self.loop = loop or IOLoop.current()
        self.status = None
        self._closed = Event()
        self.reconnect = reconnect
        self.executor = executor or ThreadPoolExecutor(self.ncores)
        self.scheduler = rpc(scheduler_addr)
        self.name = name
        self.heartbeat_interval = heartbeat_interval
        self.heartbeat_active = False
        self.execution_state = {'scheduler': self.scheduler.address,
                                'ioloop': self.loop,
                                'worker': self}
        self._last_disk_io = None
        self._last_net_io = None
        self._ipython_kernel = None

        if self.local_dir not in sys.path:
            sys.path.insert(0, self.local_dir)

        self.services = {}
        self.service_ports = service_ports or {}
        self.service_specs = services or {}

        handlers = {
          'gather': self.gather,
          'compute-stream': self.compute_stream,
          'run': self.run,
          'run_coroutine': self.run_coroutine,
          'get_data': self.get_data,
          'update_data': self.update_data,
          'delete_data': self.delete_data,
          'terminate': self.terminate,
          'ping': pingpong,
          'health': self.host_health,
          'upload_file': self.upload_file,
          'start_ipython': self.start_ipython,
          'keys': self.keys,
        }

        super(WorkerBase, self).__init__(handlers, io_loop=self.loop, **kwargs)

        self.heartbeat_callback = PeriodicCallback(self.heartbeat,
                                                   self.heartbeat_interval,
                                                   io_loop=self.loop)

    @property
    def worker_address(self):
        """ For API compatibility with Nanny """
        return self.address

    @gen.coroutine
    def heartbeat(self):
        if not self.heartbeat_active:
            self.heartbeat_active = True
            logger.debug("Heartbeat: %s" % self.address)
            try:
                yield self.scheduler.register(address=self.address, name=self.name,
                                        ncores=self.ncores,
                                        now=time(),
                                        host_info=self.host_health(),
                                        services=self.service_ports,
                                        memory_limit=self.memory_limit)
            finally:
                self.heartbeat_active = False
        else:
            logger.debug("Heartbeat skipped: channel busy")

    @gen.coroutine
    def _register_with_scheduler(self):
        self.heartbeat_callback.stop()
        while True:
            if self.status in ('closed', 'closing'):
                raise gen.Return
            try:
                resp = yield self.scheduler.register(
                        ncores=self.ncores, address=self.address,
                        keys=list(self.data),
                        name=self.name,
                        nbytes=self.nbytes,
                        now=time(),
                        host_info=self.host_health(),
                        services=self.service_ports,
                        memory_limit=self.memory_limit,
                        local_directory=self.local_dir,
                        resources=self.total_resources)
                break
            except EnvironmentError:
                logger.debug("Unable to register with scheduler.  Waiting")
                yield gen.sleep(0.1)
        if resp != 'OK':
            raise ValueError(resp)
        self.heartbeat_callback.start()

    def start_services(self, listen_ip=''):
        for k, v in self.service_specs.items():
            if isinstance(k, tuple):
                k, port = k
            else:
                port = 0

            self.services[k] = v(self, io_loop=self.loop)
            self.services[k].listen((listen_ip, port))
            self.service_ports[k] = self.services[k].port

    @gen.coroutine
    def _start(self, addr_or_port=0):
        assert self.status is None

        # XXX Factor this out
        if not addr_or_port:
            # Default address is the required one to reach the scheduler
            self.listen(get_local_address_for(self.scheduler.address))
            self.ip = get_address_host(self.address)
        elif isinstance(addr_or_port, int):
            # addr_or_port is an integer => assume TCP
            self.ip = get_ip(
                get_address_host(self.scheduler.address)
<<<<<<< HEAD
                )
=======
            )
>>>>>>> 432a315c
            self.listen((self.ip, addr_or_port))
        else:
            self.listen(addr_or_port)
            self.ip = get_address_host(self.address)

        self.name = self.name or self.address
        # Services listen on all addresses
        # Note Nanny is not a "real" service, just some metadata
        # passed in service_ports...
        self.start_services()

        logger.info('      Start worker at: %26s', self.address)
        for k, v in self.service_ports.items():
            logger.info('  %16s at: %20s:%d' % (k, self.ip, v))
        logger.info('Waiting to connect to: %26s',
                    self.scheduler.address)
        logger.info('-' * 49)
        logger.info('              Threads: %26d', self.ncores)
        if self.memory_limit:
            logger.info('               Memory: %23.2f GB', self.memory_limit / 1e9)
        logger.info('      Local Directory: %26s', self.local_dir)
        logger.info('-' * 49)

        yield self._register_with_scheduler()

        logger.info('        Registered to: %32s', self.scheduler.address)
        logger.info('-' * 49)
        self.status = 'running'

    def start(self, port=0):
        self.loop.add_callback(self._start, port)

    def identity(self, comm):
        return {'type': type(self).__name__,
                'id': self.id,
                'scheduler': self.scheduler.address,
                'ncores': self.ncores,
                'memory_limit': self.memory_limit}

    @gen.coroutine
    def _close(self, report=True, timeout=10):
        if self.status in ('closed', 'closing'):
            return
        logger.info("Stopping worker at %s", self.address)
        self.status = 'closing'
        self.stop()
        self.heartbeat_callback.stop()
        with ignoring(EnvironmentError):
            if report:
                yield gen.with_timeout(timedelta(seconds=timeout),
                        self.scheduler.unregister(address=self.address),
                        io_loop=self.loop)
        self.scheduler.close_rpc()
        self.executor.shutdown()
        if os.path.exists(self.local_dir):
            shutil.rmtree(self.local_dir)

        for k, v in self.services.items():
            v.stop()
        self.rpc.close()
        self.status = 'closed'
        self._closed.set()

    @gen.coroutine
    def terminate(self, comm, report=True):
        yield self._close(report=report)
        raise Return('OK')

    @gen.coroutine
    def wait_until_closed(self):
        yield self._closed.wait()
        assert self.status == 'closed'

    @gen.coroutine
    def executor_submit(self, key, function, *args, **kwargs):
        """ Safely run function in thread pool executor

        We've run into issues running concurrent.future futures within
        tornado.  Apparently it's advantageous to use timeouts and periodic
        callbacks to ensure things run smoothly.  This can get tricky, so we
        pull it off into an separate method.
        """
        job_counter[0] += 1
        # logger.info("%s:%d Starts job %d, %s", self.ip, self.port, i, key)
        future = self.executor.submit(function, *args, **kwargs)
        pc = PeriodicCallback(lambda: logger.debug("future state: %s - %s",
            key, future._state), 1000, io_loop=self.loop); pc.start()
        try:
            yield future
        finally:
            pc.stop()

        result = future.result()

        # logger.info("Finish job %d, %s", i, key)
        raise gen.Return(result)

    def run(self, comm, function, args=(), kwargs={}):
        return run(self, comm, function=function, args=args, kwargs=kwargs)

    def run_coroutine(self, comm, function, args=(), kwargs={}, wait=True):
        return run(self, comm, function=function, args=args, kwargs=kwargs,
                   is_coro=True, wait=wait)

    def update_data(self, comm=None, data=None, report=True):
        for key, value in data.items():
            if key in self.task_state:
                self.transition(key, 'memory', value=value)
            else:
                self.put_key_in_memory(key, value)
                self.task_state[key] = 'memory'
                self.tasks[key] = None
                self.priorities[key] = None
                self.durations[key] = None
                self.dependencies[key] = set()

            if key in self.dep_state:
                self.transition_dep(key, 'memory', value=value)

            self.log.append((key, 'receive-from-scatter'))

        if report:
            self.batched_stream.send({'op': 'add-keys',
                                      'keys': list(data)})
        info = {'nbytes': {k: sizeof(v) for k, v in data.items()},
                'status': 'OK'}
        return info

    @gen.coroutine
    def delete_data(self, comm=None, keys=None, report=True):
        if keys:
            for key in list(keys):
                self.log.append((key, 'delete'))
                if key in self.task_state:
                    self.release_key(key)

                if key in self.dep_state:
                    self.release_dep(key)

            logger.debug("Deleted %d keys", len(keys))
            if report:
                logger.debug("Reporting loss of keys to scheduler")
                yield self.scheduler.remove_keys(address=self.address,
                                              keys=list(keys))
        raise Return('OK')

    @gen.coroutine
    def get_data(self, comm, keys=None, who=None):
        start = time()

        msg = {k: to_serialize(self.data[k]) for k in keys if k in self.data}
        nbytes = {k: self.nbytes.get(k) for k in keys if k in self.data}
        stop = time()
        if self.digests is not None:
            self.digests['get-data-load-duration'].add(stop - start)
        start = time()
        try:
            compressed = yield comm.write(msg)
        except EnvironmentError:
            logger.exception('failed during get data', exc_info=True)
            comm.abort()
            raise
        stop = time()
        if self.digests is not None:
            self.digests['get-data-send-duration'].add(stop - start)

        total_bytes = sum(filter(None, nbytes.values()))

        self.outgoing_count += 1
        duration = (stop - start) or 0.5  # windows
        self.outgoing_transfer_log.append({
            'start': start,
            'stop': stop,
            'middle': (start + stop) / 2,
            'duration': duration,
            'who': who,
            'keys': nbytes,
            'total': total_bytes,
            'compressed': compressed,
            'bandwidth': total_bytes / duration
        })

        raise gen.Return('dont-reply')

    @gen.coroutine
    def set_resources(self, **resources):
        for r, quantity in resources.items():
            if r in self.total_resources:
                self.available_resources[r] += quantity - self.total_resources[r]
            else:
                self.available_resources[r] = quantity
            self.total_resources[r] = quantity

        yield self.scheduler.set_resources(resources=self.total_resources,
                                           worker=self.address)

    def start_ipython(self, comm):
        """Start an IPython kernel

        Returns Jupyter connection info dictionary.
        """
        from ._ipython_utils import start_ipython
        if self._ipython_kernel is None:
            self._ipython_kernel = start_ipython(
                ip=self.ip,
                ns={'worker': self},
                log=logger,
            )
        return self._ipython_kernel.get_connection_info()

    def upload_file(self, comm, filename=None, data=None, load=True):
        out_filename = os.path.join(self.local_dir, filename)
        if isinstance(data, unicode):
            data = data.encode()
        with open(out_filename, 'wb') as f:
            f.write(data)
            f.flush()

        if load:
            try:
                name, ext = os.path.splitext(filename)
                names_to_import = []
                if ext in ('.py', '.pyc'):
                    names_to_import.append(name)
                    # Ensures that no pyc file will be reused
                    cache_file = cache_from_source(out_filename)
                    if os.path.exists(cache_file):
                        os.remove(cache_file)
                if ext in ('.egg', '.zip'):
                    if out_filename not in sys.path:
                        sys.path.insert(0, out_filename)
                    if ext == '.egg':
                        import pkg_resources
                        pkgs = pkg_resources.find_distributions(out_filename)
                        for pkg in pkgs:
                            names_to_import.append(pkg.project_name)
                    elif ext == '.zip':
                        names_to_import.append(name)

                if not names_to_import:
                    logger.warning("Found nothing to import from %s", filename)
                else:
                    invalidate_caches()
                    for name in names_to_import:
                        logger.info("Reload module %s from %s file", name, ext)
                        reload(import_module(name))
            except Exception as e:
                logger.exception(e)
                return {'status': 'error', 'exception': dumps(e)}
        return {'status': 'OK', 'nbytes': len(data)}

    def host_health(self, comm=None):
        """ Information about worker """
        d = {'time': time()}
        try:
            import psutil
            mem = psutil.virtual_memory()
            d.update({'cpu': psutil.cpu_percent(),
                      'memory': mem.total,
                      'memory_percent': mem.percent})

            net_io = psutil.net_io_counters()
            if self._last_net_io:
                d['network-send'] = net_io.bytes_sent - self._last_net_io.bytes_sent
                d['network-recv'] = net_io.bytes_recv - self._last_net_io.bytes_recv
            else:
                d['network-send'] = 0
                d['network-recv'] = 0
            self._last_net_io = net_io

            try:
                disk_io = psutil.disk_io_counters()
            except RuntimeError:
                # This happens when there is no physical disk in worker
                pass
            else:
                if self._last_disk_io:
                    d['disk-read'] = disk_io.read_bytes - self._last_disk_io.read_bytes
                    d['disk-write'] = disk_io.write_bytes - self._last_disk_io.write_bytes
                else:
                    d['disk-read'] = 0
                    d['disk-write'] = 0
                self._last_disk_io = disk_io

        except ImportError:
            pass
        return d

    def keys(self, comm=None):
        return list(self.data)

    @gen.coroutine
    def gather(self, comm=None, who_has=None):
        who_has = {k: [coerce_to_address(addr) for addr in v]
                    for k, v in who_has.items()
                    if k not in self.data}
        result, missing_keys, missing_workers = yield gather_from_workers(
                who_has)
        if missing_keys:
            logger.warn("Could not find data: %s on workers: %s",
                        missing_keys, missing_workers)
            raise Return({'status': 'missing-data',
                          'keys': missing_keys})
        else:
            self.update_data(data=result, report=False)
            raise Return({'status': 'OK'})


job_counter = [0]


def _deserialize(function=None, args=None, kwargs=None, task=None):
    """ Deserialize task inputs and regularize to func, args, kwargs """
    if function is not None:
        function = loads(function)
    if args:
        args = loads(args)
    if kwargs:
        kwargs = loads(kwargs)

    if task is not None:
        assert not function and not args and not kwargs
        function = execute_task
        args = (task,)

    return function, args or (), kwargs or {}


def execute_task(task):
    """ Evaluate a nested task

    >>> inc = lambda x: x + 1
    >>> execute_task((inc, 1))
    2
    >>> execute_task((sum, [1, 2, (inc, 3)]))
    7
    """
    if istask(task):
        func, args = task[0], task[1:]
        return func(*map(execute_task, args))
    elif isinstance(task, list):
        return list(map(execute_task, task))
    else:
        return task


cache = dict()


def dumps_function(func):
    """ Dump a function to bytes, cache functions """
    if func not in cache:
        b = dumps(func)
        cache[func] = b
    return cache[func]


def dumps_task(task):
    """ Serialize a dask task

    Returns a dict of bytestrings that can each be loaded with ``loads``

    Examples
    --------
    Either returns a task as a function, args, kwargs dict

    >>> from operator import add
    >>> dumps_task((add, 1))  # doctest: +SKIP
    {'function': b'\x80\x04\x95\x00\x8c\t_operator\x94\x8c\x03add\x94\x93\x94.'
     'args': b'\x80\x04\x95\x07\x00\x00\x00K\x01K\x02\x86\x94.'}

    Or as a single task blob if it can't easily decompose the result.  This
    happens either if the task is highly nested, or if it isn't a task at all

    >>> dumps_task(1)  # doctest: +SKIP
    {'task': b'\x80\x04\x95\x03\x00\x00\x00\x00\x00\x00\x00K\x01.'}
    """
    if istask(task):
        if task[0] is apply and not any(map(_maybe_complex, task[2:])):
            d = {'function': dumps_function(task[1]),
                 'args': dumps(task[2])}
            if len(task) == 4:
                d['kwargs'] = dumps(task[3])
            return d
        elif not any(map(_maybe_complex, task[1:])):
            return {'function': dumps_function(task[0]),
                        'args': dumps(task[1:])}
    return to_serialize(task)


def apply_function(function, args, kwargs, execution_state, key):
    """ Run a function, collect information

    Returns
    -------
    msg: dictionary with status, result/error, timings, etc..
    """
    thread_state.execution_state = execution_state
    thread_state.key = key
    start = time()
    try:
        result = function(*args, **kwargs)
    except Exception as e:
        msg = error_message(e)
        msg['op'] = 'task-erred'
    else:
        msg = {'op': 'task-finished',
               'status': 'OK',
               'result': result,
               'nbytes': sizeof(result),
               'type': type(result) if result is not None else None}
    finally:
        end = time()
    msg['start'] = start
    msg['stop'] = end
    msg['thread'] = current_thread().ident
    return msg


def get_msg_safe_str(msg):
    """ Make a worker msg, which contains args and kwargs, safe to cast to str:
    allowing for some arguments to raise exceptions during conversion and
    ignoring them.
    """
    class Repr(object):
        def __init__(self, f, val):
            self._f = f
            self._val = val

        def __repr__(self):
            return self._f(self._val)

    msg = msg.copy()
    if "args" in msg:
        msg["args"] = Repr(convert_args_to_str, msg["args"])
    if "kwargs" in msg:
        msg["kwargs"] = Repr(convert_kwargs_to_str, msg["kwargs"])
    return msg


def convert_args_to_str(args, max_len=None):
    """ Convert args to a string, allowing for some arguments to raise
    exceptions during conversion and ignoring them.
    """
    length = 0
    strs = ["" for i in range(len(args))]
    for i, arg in enumerate(args):
        try:
            sarg = repr(arg)
        except:
            sarg = "< could not convert arg to str >"
        strs[i] = sarg
        length += len(sarg) + 2
        if max_len is not None and length > max_len:
            return "({}".format(", ".join(strs[:i + 1]))[:max_len]
    else:
        return "({})".format(", ".join(strs))


def convert_kwargs_to_str(kwargs, max_len=None):
    """ Convert kwargs to a string, allowing for some arguments to raise
    exceptions during conversion and ignoring them.
    """
    length = 0
    strs = ["" for i in range(len(kwargs))]
    for i, (argname, arg) in enumerate(kwargs.items()):
        try:
            sarg = repr(arg)
        except:
            sarg = "< could not convert arg to str >"
        skwarg = repr(argname) + ": " + sarg
        strs[i] = skwarg
        length += len(skwarg) + 2
        if max_len is not None and length > max_len:
            return "{{{}".format(", ".join(strs[:i + 1]))[:max_len]
    else:
        return "{{{}}}".format(", ".join(strs))


from .protocol import compressions, default_compression, to_serialize

# TODO: use protocol.maybe_compress and proper file/memoryview objects


def dumps_to_disk(x):
    b = dumps(x)
    c = compressions[default_compression]['compress'](b)
    return c


def loads_from_disk(c):
    b = compressions[default_compression]['decompress'](c)
    x = loads(b)
    return x


def weight(k, v):
    return sizeof(v)


@gen.coroutine
def run(server, comm, function, args=(), kwargs={}, is_coro=False, wait=True):
    assert wait or is_coro, "Combination not supported"
    function = loads(function)
    if args:
        args = loads(args)
    if kwargs:
        kwargs = loads(kwargs)
    if has_arg(function, 'dask_worker'):
        kwargs['dask_worker'] = server
    if has_arg(function, 'dask_scheduler'):
        kwargs['dask_scheduler'] = server
    logger.info("Run out-of-band function %r", funcname(function))
    try:
        result = function(*args, **kwargs)
        if is_coro:
            result = (yield result) if wait else None
    except Exception as e:
        logger.warn(" Run Failed\n"
            "Function: %s\n"
            "args:     %s\n"
            "kwargs:   %s\n",
            str(funcname(function))[:1000],
            convert_args_to_str(args, max_len=1000),
            convert_kwargs_to_str(kwargs, max_len=1000), exc_info=True)

        response = error_message(e)
    else:
        response = {
            'status': 'OK',
            'result': to_serialize(result),
        }
    raise Return(response)


class Worker(WorkerBase):
    """ Worker node in a Dask distributed cluster

    Workers perform two functions:

    1.  **Serve data** from a local dictionary
    2.  **Perform computation** on that data and on data from peers

    Workers keep the scheduler informed of their data and use that scheduler to
    gather data from other workers when necessary to perform a computation.

    You can start a worker with the ``dask-worker`` command line application::

        $ dask-worker scheduler-ip:port

    Use the ``--help`` flag to see more options

        $ dask-worker --help

    The rest of this docstring is about the internal state the the worker uses
    to manage and track internal computations.

    **State**

    **Informational State**

    These attributes don't change significantly during execution.

    * **ncores:** ``int``:
        Number of cores used by this worker process
    * **executor:** ``concurrent.futures.ThreadPoolExecutor``:
        Executor used to perform computation
    * **local_dir:** ``path``:
        Path on local machine to store temporary files
    * **scheduler:** ``rpc``:
        Location of scheduler.  See ``.ip/.port`` attributes.
    * **name:** ``string``:
        Alias
    * **services:** ``{str: Server}``:
        Auxiliary web servers running on this worker
    * **service_ports:** ``{str: port}``:
    * **total_connections**: ``int``
        The maximum number of concurrent connections we want to see
    * **total_comm_nbytes**: ``int``
    * **batched_stream**: ``BatchedSend``
        A batched stream along which we communicate to the scheduler
    * **log**: ``[(message)]``
        A structured and queryable log.  See ``Worker.story``

    **Volatile State**

    This attributes track the progress of tasks that this worker is trying to
    complete.  In the descriptions below a ``key`` is the name of a task that
    we want to compute and ``dep`` is the name of a piece of dependent data
    that we want to collect from others.

    * **data:** ``{key: object}``:
        Dictionary mapping keys to actual values
    * **task_state**: ``{key: string}``:
        The state of all tasks that the scheduler has asked us to compute.
        Valid states include waiting, constrained, exeucuting, memory, erred
    * **tasks**: ``{key: dict}``
        The function, args, kwargs of a task.  We run this when appropriate
    * **dependencies**: ``{key: {deps}}``
        The data needed by this key to run
    * **dependents**: ``{dep: {keys}}``
        The keys that use this dependency
    * **data_needed**: deque(keys)
        The keys whose data we still lack, arranged in a deque
    * **waiting_for_data**: ``{kep: {deps}}``
        A dynamic verion of dependencies.  All dependencies that we still don't
        have for a particular key.
    * **ready**: [keys]
        Keys that are ready to run.  Stored in a LIFO stack
    * **constrained**: [keys]
        Keys for which we have the data to run, but are waiting on abstract
        resources like GPUs.  Stored in a FIFO deque
    * **executing**: {keys}
        Keys that are currently executing
    * **executed_count**: int
        A number of tasks that this worker has run in its lifetime
    * **long_running**: {keys}
        A set of keys of tasks that are running and have started their own
        long-running clients.

    * **dep_state**: ``{dep: string}``:
        The state of all dependencies required by our tasks
        Valid states include waiting, flight, and memory
    * **who_has**: ``{dep: {worker}}``
        Workers that we believe have this data
    * **has_what**: ``{worker: {deps}}``
        The data that we care about that we think a worker has
    * **pending_data_per_worker**: ``{worker: [dep]}``
        The data on each worker that we still want, prioritized as a deque
    * **in_flight_tasks**: ``{task: worker}``
        All dependencies that are coming to us in current peer-to-peer
        connections and the workers from which they are coming.
    * **in_flight_workers**: ``{worker: {task}}``
        The workers from which we are currently gathering data and the
        dependencies we expect from those connections
    * **comm_bytes**: ``int``
        The total number of bytes in flight
    * **suspicious_deps**: ``{dep: int}``
        The number of times a dependency has not been where we expected it

    * **nbytes**: ``{key: int}``
        The size of a particular piece of data
    * **types**: ``{key: type}``
        The type of a particular piece of data
    * **threads**: ``{key: int}``
        The ID of the thread on which the task ran
    * **exceptions**: ``{key: exception}``
        The exception caused by running a task if it erred
    * **tracebacks**: ``{key: traceback}``
        The exception caused by running a task if it erred
    * **startstops**: ``{key: [(str, float, float)]}``
        Log of transfer, load, and compute times for a task

    * **priorities**: ``{key: tuple}``
        The priority of a key given by the scheduler.  Determines run order.
    * **durations**: ``{key: float}``
        Expected duration of a task
    * **resource_restrictions**: ``{key: {str: number}}``
        Abstract resources required to run a task

    Parameters
    ----------
    scheduler_ip: str
    scheduler_port: int
    ip: str, optional
    ncores: int, optional
    loop: tornado.ioloop.IOLoop
    local_dir: str, optional
        Directory where we place local resources
    name: str, optional
    heartbeat_interval: int
        Milliseconds between heartbeats to scheduler
    memory_limit: int
        Number of bytes of data to keep in memory before using disk
    executor: concurrent.futures.Executor
    resources: dict
        Resources that thiw worker has like ``{'GPU': 2}``

    Examples
    --------

    Use the command line to start a worker::

        $ dask-scheduler
        Start scheduler at 127.0.0.1:8786

        $ dask-worker 127.0.0.1:8786
        Start worker at:               127.0.0.1:1234
        Registered with scheduler at:  127.0.0.1:8786

    See Also
    --------
    distributed.scheduler.Scheduler
    distributed.nanny.Nanny
    """
    def __init__(self, *args, **kwargs):
        self.tasks = dict()
        self.task_state = dict()
        self.dep_state = dict()
        self.dependencies = dict()
        self.dependents = dict()
        self.waiting_for_data = dict()
        self.who_has = dict()
        self.has_what = defaultdict(set)
        self.pending_data_per_worker = defaultdict(deque)
        self.extensions = {}

        self.data_needed = deque()  # TODO: replace with heap?

        self.in_flight_tasks = dict()
        self.in_flight_workers = dict()
        self.total_connections = 50
        self.total_comm_nbytes = 10e6
        self.comm_nbytes = 0
        self.suspicious_deps = defaultdict(lambda: 0)
        self._missing_dep_flight = set()

        self.nbytes = dict()
        self.types = dict()
        self.threads = dict()
        self.exceptions = dict()
        self.tracebacks = dict()

        self.priorities = dict()
        self.priority_counter = 0
        self.durations = dict()
        self.startstops = defaultdict(list)
        self.resource_restrictions = dict()

        self.ready = list()
        self.constrained = deque()
        self.executing = set()
        self.executed_count = 0
        self.long_running = set()

        self.batched_stream = None
        self.target_message_size = 200e6  # 200 MB

        self.log = deque(maxlen=100000)
        self.validate = kwargs.pop('validate', False)

        self._transitions = {
                ('waiting', 'ready'): self.transition_waiting_ready,
                ('waiting', 'memory'): self.transition_waiting_memory,
                ('ready', 'executing'): self.transition_ready_executing,
                ('ready', 'memory'): self.transition_ready_memory,
                ('constrained', 'executing'): self.transition_constrained_executing,
                ('executing', 'memory'): self.transition_executing_done,
                ('executing', 'error'): self.transition_executing_done,
                ('executing', 'long-running'): self.transition_executing_long_running,
                ('long-running', 'error'): self.transition_executing_done,
                ('long-running', 'memory'): self.transition_executing_done,
        }

        self._dep_transitions = {
                ('waiting', 'flight'): self.transition_dep_waiting_flight,
                ('waiting', 'memory'): self.transition_dep_waiting_memory,
                ('flight', 'waiting'): self.transition_dep_flight_waiting,
                ('flight', 'memory'): self.transition_dep_flight_memory
        }

        self.incoming_transfer_log = deque(maxlen=(100000))
        self.incoming_count = 0
        self.outgoing_transfer_log = deque(maxlen=(100000))
        self.outgoing_count = 0

        WorkerBase.__init__(self, *args, **kwargs)

    def __str__(self):
        return "<%s: %s, %s, stored: %d, running: %d/%d, ready: %d, comm: %d, waiting: %d>" % (
                self.__class__.__name__, self.address, self.status,
                len(self.data), len(self.executing), self.ncores,
                len(self.ready), len(self.in_flight_tasks),
                len(self.waiting_for_data))

    __repr__ = __str__

    ################
    # Update Graph #
    ################

    @gen.coroutine
    def compute_stream(self, comm):
        try:
            self.batched_stream = BatchedSend(interval=2, loop=self.loop)
            self.batched_stream.start(comm)

            def on_closed():
                if self.reconnect and self.status not in ('closed', 'closing'):
                    logger.info("Connection to scheduler broken. Reregistering")
                    self._register_with_scheduler()
                else:
                    self._close(report=False)

            #stream.set_close_callback(on_closed)

            closed = False

            while not closed:
                try:
                    msgs = yield comm.read()
                except CommClosedError:
                    on_closed()
                    break
                except EnvironmentError as e:
                    break

                start = time()

                for msg in msgs:
                    op = msg.pop('op', None)
                    if 'key' in msg:
                        validate_key(msg['key'])
                    if op == 'close':
                        closed = True
                        self._close()
                        break
                    elif op == 'compute-task':
                        priority = msg.pop('priority')
                        self.add_task(priority=priority, **msg)
                    elif op == 'release-task':
                        self.log.append((msg['key'], 'release-task'))
                        self.release_key(**msg)
                    elif op == 'delete-data':
                        self.delete_data(**msg)
                    else:
                        logger.warning("Unknown operation %s, %s", op, msg)

                self.ensure_communicating()
                self.ensure_computing()

                end = time()
                if self.digests is not None:
                    self.digests['handle-messages-duration'].add(end - start)

            yield self.batched_stream.close()
            logger.info('Close compute stream')
        except Exception as e:
            logger.exception(e)
            raise

    def add_task(self, key, function=None, args=None, kwargs=None, task=None,
            who_has=None, nbytes=None, priority=None, duration=None,
            resource_restrictions=None, **kwargs2):
        try:
            if key in self.tasks:
                state = self.task_state[key]
                if state in ('memory', 'error'):
                    if state == 'memory':
                        assert key in self.data
                    logger.debug("Asked to compute pre-existing result: %s: %s" ,
                                 key, state)
                    self.send_task_state_to_scheduler(key)
                    return
                if state in IN_PLAY:
                    return

            if self.dep_state.get(key) == 'memory':
                self.task_state[key] = 'memory'
                self.send_task_state_to_scheduler(key)
                self.tasks[key] = None
                self.log.append((key, 'new-task-already-in-memory'))
                self.priorities[key] = priority
                self.durations[key] = duration
                return

            self.log.append((key, 'new'))
            try:
                start = time()
                self.tasks[key] = _deserialize(function, args, kwargs, task)
                stop = time()

                if stop - start > 0.010:
                    self.startstops[key].append(('deserialize', start, stop))
            except Exception as e:
                logger.warn("Could not deserialize task", exc_info=True)
                emsg = error_message(e)
                emsg['key'] = key
                emsg['op'] = 'task-erred'
                self.batched_stream.send(emsg)
                self.log.append((key, 'deserialize-error'))
                return

            self.priorities[key] = priority
            self.durations[key] = duration
            if resource_restrictions:
                self.resource_restrictions[key] = resource_restrictions
            self.task_state[key] = 'waiting'

            if nbytes is not None:
                self.nbytes.update(nbytes)

            who_has = who_has or {}
            self.dependencies[key] = set(who_has)
            self.waiting_for_data[key] = set()

            for dep in who_has:
                if dep not in self.dependents:
                    self.dependents[dep] = set()
                self.dependents[dep].add(key)

                if dep not in self.dep_state:
                    if self.task_state.get(dep) == 'memory':
                        self.dep_state[dep] = 'memory'
                    else:
                        self.dep_state[dep] = 'waiting'

                if self.dep_state[dep] != 'memory':
                    self.waiting_for_data[key].add(dep)

            for dep, workers in who_has.items():
                assert workers
                if dep not in self.who_has:
                    self.who_has[dep] = set(workers)
                self.who_has[dep].update(workers)

                for worker in workers:
                    self.has_what[worker].add(dep)
                    if self.dep_state[dep] != 'memory':
                        self.pending_data_per_worker[worker].append(dep)

            if self.waiting_for_data[key]:
                self.data_needed.append(key)
            else:
                self.transition(key, 'ready')
            if self.validate:
                if who_has:
                    assert all(dep in self.dep_state for dep in who_has)
                    assert all(dep in self.nbytes for dep in who_has)
                    for dep in who_has:
                        self.validate_dep(dep)
                    self.validate_key(key)
        except Exception as e:
            logger.exception(e)
            if LOG_PDB:
                import pdb; pdb.set_trace()
            raise

    ###############
    # Transitions #
    ###############

    def transition_dep(self, dep, finish, **kwargs):
        try:
            start = self.dep_state[dep]
        except KeyError:
            return
        if start == finish:
            return
        func = self._dep_transitions[start, finish]
        state = func(dep, **kwargs)
        self.log.append(('dep', dep, start, state or finish))
        if dep in self.dep_state:
            self.dep_state[dep] = state or finish
            if self.validate:
                self.validate_dep(dep)

    def transition_dep_waiting_flight(self, dep, worker=None):
        try:
            if self.validate:
                assert dep not in self.in_flight_tasks
                assert self.dependents[dep]

            self.in_flight_tasks[dep] = worker
        except Exception as e:
            logger.exception(e)
            if LOG_PDB:
                import pdb; pdb.set_trace()
            raise

    def transition_dep_flight_waiting(self, dep, worker=None):
        try:
            if self.validate:
                assert dep in self.in_flight_tasks

            del self.in_flight_tasks[dep]
            try:
                self.who_has[dep].remove(worker)
            except KeyError:
                pass
            try:
                self.has_what[worker].remove(dep)
            except KeyError:
                pass

            if not self.who_has[dep]:
                if dep not in self._missing_dep_flight:
                    self._missing_dep_flight.add(dep)
                    self.loop.add_callback(self.handle_missing_dep, dep)
            for key in self.dependents.get(dep, ()):
                if self.task_state[key] == 'waiting':
                    self.data_needed.appendleft(key)

            if not self.dependents[dep]:
                self.release_dep(dep)
        except Exception as e:
            logger.exception(e)
            if LOG_PDB:
                import pdb; pdb.set_trace()
            raise

    def transition_dep_flight_memory(self, dep, value=None):
        try:
            if self.validate:
                assert dep in self.in_flight_tasks

            del self.in_flight_tasks[dep]
            self.dep_state[dep] = 'memory'
            self.put_key_in_memory(dep, value)
        except Exception as e:
            logger.exception(e)
            if LOG_PDB:
                import pdb; pdb.set_trace()
            raise

    def transition_dep_waiting_memory(self, dep, value=None):
        try:
            if self.validate:
                try:
                    assert dep in self.data
                    assert dep in self.nbytes
                    assert dep in self.types
                    assert self.task_state[dep] == 'memory'
                except Exception as e:
                    logger.exception(e)
                    import pdb; pdb.set_trace()
        except Exception as e:
            logger.exception(e)
            if LOG_PDB:
                import pdb; pdb.set_trace()
            raise

    def transition(self, key, finish, **kwargs):
        start = self.task_state[key]
        if start == finish:
            return
        func = self._transitions[start, finish]
        state = func(key, **kwargs)
        self.log.append((key, start, state or finish))
        self.task_state[key] = state or finish
        if self.validate:
            self.validate_key(key)

    def transition_waiting_ready(self, key):
        try:
            if self.validate:
                assert self.task_state[key] == 'waiting'
                assert key in self.waiting_for_data
                assert not self.waiting_for_data[key]
                assert all(dep in self.data for dep in self.dependencies[key])
                assert key not in self.executing
                assert key not in self.ready

            del self.waiting_for_data[key]
            if key in self.resource_restrictions:
                self.constrained.append(key)
                return 'constrained'
            else:
                heapq.heappush(self.ready, (self.priorities[key], key))
        except Exception as e:
            logger.exception(e)
            if LOG_PDB:
                import pdb; pdb.set_trace()
            raise

    def transition_waiting_memory(self, key, value=None):
        try:
            if self.validate:
                assert self.task_state[key] == 'waiting'
                assert key in self.waiting_for_data
                assert key not in self.executing
                assert key not in self.ready

            del self.waiting_for_data[key]
            self.send_task_state_to_scheduler(key)
        except Exception as e:
            logger.exception(e)
            if LOG_PDB:
                import pdb; pdb.set_trace()
            raise

    def transition_ready_executing(self, key):
        try:
            if self.validate:
                assert key not in self.waiting_for_data
                # assert key not in self.data
                assert self.task_state[key] in READY
                assert key not in self.ready
                assert all(dep in self.data for dep in self.dependencies[key])

            self.executing.add(key)
            self.loop.add_callback(self.execute, key)
        except Exception as e:
            logger.exception(e)
            if LOG_PDB:
                import pdb; pdb.set_trace()
            raise

    def transition_ready_memory(self, key, value=None):
        self.send_task_state_to_scheduler(key)

    def transition_constrained_executing(self, key):
        self.transition_ready_executing(key)
        for resource, quantity in self.resource_restrictions[key].items():
            self.available_resources[resource] -= quantity

        if self.validate:
            assert all(v >= 0 for v in self.available_resources.values())

    def transition_executing_done(self, key, value=no_value):
        try:
            if self.validate:
                assert key in self.executing or key in self.long_running
                assert key not in self.waiting_for_data
                assert key not in self.ready

            if key in self.resource_restrictions:
                for resource, quantity in self.resource_restrictions[key].items():
                    self.available_resources[resource] += quantity

            if self.task_state[key] == 'executing':
                self.executing.remove(key)
                self.executed_count += 1
            elif self.task_state[key] == 'long-running':
                self.long_running.remove(key)

            if value is not no_value:
                self.task_state[key] = 'memory'
                self.put_key_in_memory(key, value)
                if key in self.dep_state:
                    self.transition_dep(key, 'memory')

            if self.batched_stream:
                self.send_task_state_to_scheduler(key)
            else:
                raise CommClosedError

        except EnvironmentError:
            logger.info("Comm closed")
        except Exception as e:
            logger.exception(e)
            if LOG_PDB:
                import pdb; pdb.set_trace()
            raise

    def transition_executing_long_running(self, key):
        try:
            if self.validate:
                assert key in self.executing

            self.executing.remove(key)
            self.long_running.add(key)
            self.batched_stream.send({'op': 'long-running', 'key': key})

            self.ensure_computing()
        except Exception as e:
            logger.exception(e)
            if LOG_PDB:
                import pdb; pdb.set_trace()
            raise

    ##########################
    # Gather Data from Peers #
    ##########################

    def ensure_communicating(self):
        changed = True
        try:
            while changed and self.data_needed and len(self.in_flight_workers) < self.total_connections:
                changed = False
                logger.debug("Ensure communicating.  Pending: %d.  Connections: %d/%d",
                             len(self.data_needed),
                             len(self.in_flight_workers),
                             self.total_connections)

                key = self.data_needed[0]

                if key not in self.tasks:
                    self.data_needed.popleft()
                    changed = True
                    continue

                if self.task_state.get(key) != 'waiting':
                    self.log.append((key, 'communication pass'))
                    self.data_needed.popleft()
                    changed = True
                    continue

                deps = self.dependencies[key]
                if self.validate:
                    assert all(dep in self.dep_state for dep in deps)

                deps = [dep for dep in deps if self.dep_state[dep] == 'waiting']

                missing_deps = {dep for dep in deps if not self.who_has.get(dep)}
                if missing_deps:
                    logger.info("Can't find dependencies for key %s", key)
                    missing_deps2 = {dep for dep in missing_deps
                                         if dep not in self._missing_dep_flight}
                    for dep in missing_deps2:
                        self._missing_dep_flight.add(dep)
                    self.loop.add_callback(self.handle_missing_dep,
                                           *missing_deps2)

                    deps = [dep for dep in deps if dep not in missing_deps]

                self.log.append(('gather-dependencies', key, deps))

                in_flight = False

                while deps and (len(self.in_flight_workers) < self.total_connections
                                or self.comm_nbytes < self.total_comm_nbytes):
                    dep = deps.pop()
                    if self.dep_state[dep] != 'waiting':
                        continue
                    if dep not in self.who_has:
                        continue
                    workers = [w for w in self.who_has[dep]
                                  if w not in self.in_flight_workers]
                    if not workers:
                        in_flight = True
                        continue
                    worker = random.choice(list(workers))
                    to_gather, total_nbytes = self.select_keys_for_gather(worker, dep)
                    self.comm_nbytes += total_nbytes
                    self.in_flight_workers[worker] = to_gather
                    for d in to_gather:
                        self.transition_dep(d, 'flight', worker=worker)
                    self.loop.add_callback(self.gather_dep, worker, dep,
                            to_gather, total_nbytes, cause=key)
                    changed = True

                if not deps and not in_flight:
                    self.data_needed.popleft()
        except Exception as e:
            logger.exception(e)
            if LOG_PDB:
                import pdb; pdb.set_trace()
            raise

    def send_task_state_to_scheduler(self, key):
        if key in self.data:
            nbytes = self.nbytes[key] or sizeof(self.data[key])
            typ = self.types.get(key) or type(self.data[key])
            d = {'op': 'task-finished',
                 'status': 'OK',
                 'key': key,
                 'nbytes': nbytes,
                 'thread': self.threads.get(key),
                 'type': dumps_function(typ)}
        elif key in self.exceptions:
            d = {'op': 'task-erred',
                 'status': 'error',
                 'key': key,
                 'thread': self.threads.get(key),
                 'exception': self.exceptions[key],
                 'traceback': self.tracebacks[key]}
        else:
            import pdb; pdb.set_trace()
            logger.error("Key not ready to send to worker, %s: %s",
                         key, self.task_state[key])
            return

        if key in self.startstops:
            d['startstops'] = self.startstops[key]
        self.batched_stream.send(d)

    def put_key_in_memory(self, key, value):
        if key in self.data:
            return

        self.data[key] = value

        if key not in self.nbytes:
            self.nbytes[key] = sizeof(value)

        if key not in self.types:
            self.types[key] = type(value)

        self.types[key] = type(value)

        for dep in self.dependents.get(key, ()):
            if dep in self.waiting_for_data:
                if key in self.waiting_for_data[dep]:
                    self.waiting_for_data[dep].remove(key)
                if not self.waiting_for_data[dep]:
                    self.transition(dep, 'ready')

        if key in self.task_state:
            self.transition(key, 'memory')

        self.log.append((key, 'put-in-memory'))

    def select_keys_for_gather(self, worker, dep):
        deps = {dep}

        total_bytes = self.nbytes[dep]
        L = self.pending_data_per_worker[worker]

        while L:
            d = L.popleft()
            if self.dep_state.get(d) != 'waiting':
                continue
            if total_bytes + self.nbytes[d] > self.target_message_size:
                break
            deps.add(d)
            total_bytes += self.nbytes[d]

        return deps, total_bytes

    @gen.coroutine
    def gather_dep(self, worker, dep, deps, total_nbytes, cause=None):
        if self.status != 'running':
            return
        comm = None
        with log_errors():
            response = {}
            try:
                if self.validate:
                    self.validate_state()

                start = time()
                comm = yield connect(worker, timeout=3)
                stop = time()
                if self.digests is not None:
                    self.digests['gather-connect-duration'].add(stop - start)

                self.log.append(('request-dep', dep, worker, deps))
                logger.debug("Request %d keys", len(deps))

                start = time()
                response = yield send_recv(comm, op='get_data', keys=list(deps),
                                           close=True, who=self.address)
                stop = time()

                if cause:
                    self.startstops[cause].append(('transfer', start, stop))

                total_bytes = sum(self.nbytes.get(dep, 0) for dep in response)
                duration = (stop - start) or 0.5
                self.incoming_transfer_log.append({
                    'start': start,
                    'stop': stop,
                    'middle': (start + stop) / 2.0,
                    'duration': duration,
                    'keys': {dep: self.nbytes.get(dep, None) for dep in response},
                    'total': total_bytes,
                    'bandwidth': total_bytes / duration,
                    'who': worker
                })
                if self.digests is not None:
                    self.digests['transfer-bandwidth'].add(total_bytes / duration)
                    self.digests['transfer-duration'].add(duration)
                self.counters['transfer-count'].add(len(response))
                self.incoming_count += 1

                self.log.append(('receive-dep', worker, list(response)))

                if response:
                    self.batched_stream.send({'op': 'add-keys',
                                              'keys': list(response)})
            except EnvironmentError as e:
                logger.error("Worker stream died during communication: %s",
                             worker)
                self.log.append(('receive-dep-failed', worker))
            except Exception as e:
                logger.exception(e)
                if self.batched_stream and LOG_PDB:
                    import pdb; pdb.set_trace()
                raise
            finally:
                if comm:
                    yield comm.close()
                self.comm_nbytes -= total_nbytes

                for d in self.in_flight_workers.pop(worker):
                    if d in response:
                        self.transition_dep(d, 'memory', value=response[d])
                    elif self.dep_state.get(d) != 'memory':
                        self.transition_dep(d, 'waiting', worker=worker)

                    if d not in response and d in self.dependents:
                        self.log.append(('missing-dep', d))

                if self.validate:
                    self.validate_state()

                self.ensure_computing()
                self.ensure_communicating()

    @gen.coroutine
    def handle_missing_dep(self, *deps):
        original_deps = list(deps)
        self.log.append(('handle-missing', deps))
        try:
            deps = {dep for dep in deps if dep in self.dependents}
            if not deps:
                return

            for dep in list(deps):
                suspicious = self.suspicious_deps[dep]
                if suspicious > 5:
                    deps.remove(dep)
                    self.release_dep(dep)
            if not deps:
                return

            for dep in deps:
                logger.info("Dependent not found: %s %s .  Asking scheduler",
                            dep, self.suspicious_deps[dep])

            who_has = yield self.scheduler.who_has(keys=list(deps))
            self.update_who_has(who_has)
            for dep in deps:
                self.suspicious_deps[dep] += 1

                if dep not in who_has:
                    self.log.append((dep, 'no workers found',
                                     self.dependents.get(dep)))
                    self.release_dep(dep)
                else:
                    self.log.append((dep, 'new workers found'))
                    for key in self.dependents.get(dep, ()):
                        if key in self.waiting_for_data:
                            self.data_needed.append(key)

        except Exception as e:
            logger.exception(e)
        finally:
            for dep in original_deps:
                self._missing_dep_flight.remove(dep)

            self.ensure_communicating()

    @gen.coroutine
    def query_who_has(self, *deps):
        with log_errors():
            response = yield self.scheduler.who_has(keys=deps)
            self.update_who_has(response)
            raise gen.Return(response)

    def update_who_has(self, who_has):
        try:
            for dep, workers in who_has.items():
                if dep in self.who_has:
                    self.who_has[dep].update(workers)
                else:
                    self.who_has[dep] = set(workers)

                for worker in workers:
                    self.has_what[worker].add(dep)
        except Exception as e:
            logger.exception(e)
            if LOG_PDB:
                import pdb; pdb.set_trace()
            raise

    def release_key(self, key, cause=None, reason=None):
        try:
            if key not in self.task_state:
                return
            state = self.task_state.pop(key)
            if reason == 'stolen' and state in ('executing', 'long-running', 'memory'):
                self.task_state[key] = state
                return
            if cause:
                self.log.append((key, 'release-key', cause))
            else:
                self.log.append((key, 'release-key'))
            del self.tasks[key]
            if key in self.data and key not in self.dep_state:
                del self.data[key]
                del self.nbytes[key]
                del self.types[key]

            if key in self.waiting_for_data:
                del self.waiting_for_data[key]

            for dep in self.dependencies.pop(key, ()):
                self.dependents[dep].remove(key)
                if not self.dependents[dep] and self.dep_state[dep] == 'waiting':
                    self.release_dep(dep)

            if key in self.threads:
                del self.threads[key]
            del self.priorities[key]
            del self.durations[key]

            if key in self.exceptions:
                del self.exceptions[key]
            if key in self.tracebacks:
                del self.tracebacks[key]

            if key in self.startstops:
                del self.startstops[key]

            if key in self.executing:
                self.executing.remove(key)

            if key in self.resource_restrictions:
                del self.resource_restrictions[key]

            if state in PROCESSING:  # not finished
                self.batched_stream.send({'op': 'release',
                                          'key': key,
                                          'cause': cause})
        except CommClosedError:
            pass
        except Exception as e:
            logger.exception(e)
            if LOG_PDB:
                import pdb; pdb.set_trace()
            raise

    def release_dep(self, dep):
        try:
            if dep not in self.dep_state:
                return
            self.log.append((dep, 'release-dep'))
            self.dep_state.pop(dep)

            if dep in self.suspicious_deps:
                del self.suspicious_deps[dep]

            if dep not in self.task_state:
                if dep in self.data:
                    del self.data[dep]
                    del self.types[dep]
                del self.nbytes[dep]

            if dep in self.in_flight_tasks:
                del self.in_flight_tasks[dep]

            for key in self.dependents.pop(dep, ()):
                self.dependencies[key].remove(dep)
                if self.task_state[key] != 'memory':
                    self.release_key(key, cause=dep)
        except Exception as e:
            logger.exception(e)
            if LOG_PDB:
                import pdb; pdb.set_trace()
            raise

    def rescind_key(self, key):
        try:
            if self.task_state.get(key) not in PENDING:
                return
            del self.task_state[key]
            del self.tasks[key]
            if key in self.waiting_for_data:
                del self.waiting_for_data[key]

            for dep in self.dependencies.pop(key, ()):
                self.dependents[dep].remove(key)
                if not self.dependents[dep]:
                    del self.dependents[dep]

            if key not in self.dependents:
                # if key in self.nbytes:
                #     del self.nbytes[key]
                if key in self.priorities:
                    del self.priorities[key]
                if key in self.durations:
                    del self.durations[key]
        except Exception as e:
            logger.exception(e)
            if LOG_PDB:
                import pdb; pdb.set_trace()
            raise

    ################
    # Execute Task #
    ################

    def meets_resource_constraints(self, key):
        if key not in self.resource_restrictions:
            return True
        for resource, needed in self.resource_restrictions[key].items():
            if self.available_resources[resource] < needed:
                return False

        return True

    def ensure_computing(self):
        try:
            while self.constrained and len(self.executing) < self.ncores:
                key = self.constrained[0]
                if self.task_state.get(key) != 'constrained':
                    self.constrained.popleft()
                    continue
                if self.meets_resource_constraints(key):
                    self.constrained.popleft()
                    self.transition(key, 'executing')
                else:
                    break
            while self.ready and len(self.executing) < self.ncores:
                _, key = heapq.heappop(self.ready)
                if self.task_state.get(key) in READY:
                    self.transition(key, 'executing')
        except Exception as e:
            logger.exception(e)
            if LOG_PDB:
                import pdb; pdb.set_trace()
            raise

    @gen.coroutine
    def execute(self, key, report=False):
        executor_error = None
        try:
            if key not in self.executing or key not in self.task_state:
                return
            if self.validate:
                assert key not in self.waiting_for_data
                assert self.task_state[key] == 'executing'

            function, args, kwargs = self.tasks[key]

            start = time()
            args2 = pack_data(args, self.data, key_types=str)
            kwargs2 = pack_data(kwargs, self.data, key_types=str)
            stop = time()
            if stop - start > 0.005:
                self.startstops[key].append(('disk', start, stop))
                if self.digests is not None:
                    self.digests['disk-load-duration'].add(stop - start)

            logger.debug("Execute key: %s worker: %s", key, self.address)  # TODO: comment out?
            try:
                result = yield self.executor_submit(key, apply_function, function,
                                                    args2, kwargs2,
                                                    self.execution_state, key)
            except RuntimeError as e:
                executor_error = e
                raise

            if self.task_state.get(key) not in ('executing', 'long-running'):
                return

            result['key'] = key
            value = result.pop('result', None)
            self.startstops[key].append(('compute', result['start'],
                                                    result['stop']))
            self.threads[key] = result['thread']

            if result['op'] == 'task-finished':
                self.nbytes[key] = result['nbytes']
                self.types[key] = result['type']
                self.transition(key, 'memory', value=value)
                if self.digests is not None:
                    self.digests['task-duration'].add(result['stop'] -
                                                      result['start'])
            else:
                self.exceptions[key] = result['exception']
                self.tracebacks[key] = result['traceback']
                logger.warn(" Compute Failed\n"
                    "Function:  %s\n"
                    "args:      %s\n"
                    "kwargs:    %s\n"
                    "Exception: %s\n",
                    str(funcname(function))[:1000],
                    convert_args_to_str(args2, max_len=1000),
                    convert_kwargs_to_str(kwargs2, max_len=1000),
                    repr(loads(result['exception'])))
                self.transition(key, 'error')

            logger.debug("Send compute response to scheduler: %s, %s", key,
                         result)

            if self.validate:
                assert key not in self.executing
                assert key not in self.waiting_for_data

            self.ensure_computing()
            self.ensure_communicating()
        except Exception as e:
            if executor_error is e:
                logger.error("Thread Pool Executor error: %s", e)
            else:
                logger.exception(e)
                if LOG_PDB:
                    import pdb; pdb.set_trace()
                raise
        finally:
            if key in self.executing:
                self.executing.remove(key)

    ##################
    # Administrative #
    ##################

    def validate_key_memory(self, key):
        assert key in self.data
        assert key in self.nbytes
        assert key not in self.waiting_for_data
        assert key not in self.executing
        assert key not in self.ready
        if key in self.dep_state:
            assert self.dep_state[key] == 'memory'

    def validate_key_executing(self, key):
        assert key in self.executing
        assert key not in self.data
        assert key not in self.waiting_for_data
        assert all(dep in self.data for dep in self.dependencies[key])

    def validate_key_ready(self, key):
        assert key in pluck(1, self.ready)
        assert key not in self.data
        assert key not in self.executing
        assert key not in self.waiting_for_data
        assert all(dep in self.data for dep in self.dependencies[key])

    def validate_key_waiting(self, key):
        assert key not in self.data
        assert not all(dep in self.data for dep in self.dependencies[key])

    def validate_key(self, key):
        try:
            state = self.task_state[key]
            if state == 'memory':
                self.validate_key_memory(key)
            elif state == 'waiting':
                self.validate_key_waiting(key)
            elif state == 'ready':
                self.validate_key_ready(key)
            elif state == 'executing':
                self.validate_key_executing(key)
        except Exception as e:
            logger.exception(e)
            import pdb; pdb.set_trace()
            raise

    def validate_dep_waiting(self, dep):
        assert dep not in self.data
        assert dep in self.nbytes
        assert self.dependents[dep]
        assert not any(key in self.ready for key in self.dependents[dep])

    def validate_dep_flight(self, dep):
        assert dep not in self.data
        assert dep in self.nbytes
        assert not any(key in self.ready for key in self.dependents[dep])
        peer = self.in_flight_tasks[dep]
        assert dep in self.in_flight_workers[peer]

    def validate_dep_memory(self, dep):
        assert dep in self.data
        assert dep in self.nbytes
        assert dep in self.types
        if dep in self.task_state:
            assert self.task_state[dep] == 'memory'

    def validate_dep(self, dep):
        try:
            state = self.dep_state[dep]
            if state == 'waiting':
                self.validate_dep_waiting(dep)
            elif state == 'flight':
                self.validate_dep_flight(dep)
            elif state == 'memory':
                self.validate_dep_memory(dep)
            else:
                raise ValueError("Unknown dependent state", state)
        except Exception as e:
            logger.exception(e)
            import pdb; pdb.set_trace()
            raise

    def validate_state(self):
        if self.status != 'running':
            return
        try:
            for key, workers in self.who_has.items():
                for w in workers:
                    assert key in self.has_what[w]

            for worker, keys in self.has_what.items():
                for k in keys:
                    assert worker in self.who_has[k]

            for key in self.task_state:
                self.validate_key(key)

            for dep in self.dep_state:
                self.validate_dep(dep)

            for key, deps in self.waiting_for_data.items():
                if key not in self.data_needed:
                    for dep in deps:
                        assert (dep in self.in_flight_tasks or
                                dep in self._missing_dep_flight or
                                self.who_has[dep].issubset(self.in_flight_workers))

            for key in self.tasks:
                if self.task_state[key] == 'memory':
                    assert isinstance(self.nbytes[key], int)
                    assert key not in self.waiting_for_data
                    assert key in self.data

        except Exception as e:
            logger.exception(e)
            if LOG_PDB:
                import pdb; pdb.set_trace()
            raise

    def stateof(self, key):
        return {'executing': key in self.executing,
                'waiting_for_data': key in self.waiting_for_data,
                'heap': key in pluck(1, self.ready),
                'data': key in self.data}

    def story(self, *keys):
        return [msg for msg in self.log
                    if any(key in msg for key in keys)
                    or any(key in c
                           for key in keys
                           for c in msg
                           if isinstance(c, (tuple, list, set)))]<|MERGE_RESOLUTION|>--- conflicted
+++ resolved
@@ -24,11 +24,7 @@
 from tornado.locks import Event
 
 from .batched import BatchedSend
-<<<<<<< HEAD
 from .comm import get_address_host, get_local_address_for
-=======
-from .comm import get_address_host
->>>>>>> 432a315c
 from .config import config
 from .compatibility import reload, unicode, invalidate_caches, cache_from_source
 from .core import (connect, send_recv, error_message, CommClosedError,
@@ -221,11 +217,7 @@
             # addr_or_port is an integer => assume TCP
             self.ip = get_ip(
                 get_address_host(self.scheduler.address)
-<<<<<<< HEAD
-                )
-=======
             )
->>>>>>> 432a315c
             self.listen((self.ip, addr_or_port))
         else:
             self.listen(addr_or_port)
