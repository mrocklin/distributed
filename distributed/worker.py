--- conflicted
+++ resolved
@@ -319,14 +319,8 @@
         # logger.info("Finish job %d, %s", i, key)
         raise gen.Return(result)
 
-<<<<<<< HEAD
-
     def run(self, comm, function, args=(), kwargs={}):
         return run(self, comm, function=function, args=args, kwargs=kwargs)
-=======
-    def run(self, stream, function, args=(), kwargs={}):
-        return run(self, stream, function=function, args=args, kwargs=kwargs)
->>>>>>> 7119d129
 
     def run_coroutine(self, comm, function, args=(), kwargs={}, wait=True):
         return run(self, comm, function=function, args=args, kwargs=kwargs,
@@ -682,11 +676,7 @@
 
 
 @gen.coroutine
-<<<<<<< HEAD
-def run(worker, comm, function, args=(), kwargs={}, is_coro=False, wait=True):
-=======
-def run(server, stream, function, args=(), kwargs={}, is_coro=False, wait=True):
->>>>>>> 7119d129
+def run(server, comm, function, args=(), kwargs={}, is_coro=False, wait=True):
     assert wait or is_coro, "Combination not supported"
     function = loads(function)
     if args:
