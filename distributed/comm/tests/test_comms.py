--- conflicted
+++ resolved
@@ -115,14 +115,9 @@
 
     if has_ipv6():
         assert f('tcp://[::1]:123') == 'tcp://[::1]:123'
-<<<<<<< HEAD
-        assert f('[::2]:789') == 'tcp://[::2]:789'
-=======
-        assert f('zmq://[::1]:456') == 'zmq://[::1]:456'
         # OS X returns '::0.0.0.2' as canonical representation
         assert f('[::2]:789') in ('tcp://[::2]:789',
                                   'tcp://[::0.0.0.2]:789')
->>>>>>> 532ea2c1
         assert f('tcp://[::]:123') == 'tcp://[::]:123'
 
     assert f('localhost:123') == 'tcp://127.0.0.1:123'
