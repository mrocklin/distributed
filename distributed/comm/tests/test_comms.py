--- conflicted
+++ resolved
@@ -22,11 +22,8 @@
 from distributed.comm import (tcp, inproc, connect, listen, CommClosedError,
                               is_zmq_enabled, parse_address, parse_host_port,
                               unparse_host_port, resolve_address,
-<<<<<<< HEAD
                               get_address_host, get_local_address_for)
-=======
-                              get_address_host)
->>>>>>> 432a315c
+
 
 if is_zmq_enabled():
     from distributed.comm import zmq
@@ -132,7 +129,6 @@
         assert f('zmq://localhost:789') == 'zmq://127.0.0.1:789'
         if has_ipv6():
             assert f('zmq://[::1]:456') == 'zmq://[::1]:456'
-<<<<<<< HEAD
 
 
 def test_get_local_address_for():
@@ -153,8 +149,6 @@
     inproc_res = f(inproc_arg)
     assert inproc_res.startswith('inproc://')
     assert inproc_res != inproc_arg
-=======
->>>>>>> 432a315c
 
 
 #
