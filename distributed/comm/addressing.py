--- conflicted
+++ resolved
@@ -110,7 +110,6 @@
     except NotImplementedError:
         raise ValueError("don't know how to extract host and port "
                          "for address %r" % (addr,))
-<<<<<<< HEAD
 
 
 def get_address_host(addr):
@@ -124,25 +123,6 @@
     scheme, loc = parse_address(addr)
     backend = registry.get_backend(scheme)
     return backend.get_address_host(loc)
-=======
->>>>>>> 432a315c
-
-
-def get_address_host(addr):
-    """
-    Return a hostname / IP address identifying the machine this address
-    is located on.
-
-    In contrast to get_address_host_port(), this function should always
-    succeed for well-formed addresses.
-
-    >>> get_address_host('tcp://192.168.10.50:8687')
-    '192.168.10.50'
-    """
-    scheme, loc = parse_address(addr)
-    backend = registry.get_backend(scheme)
-<<<<<<< HEAD
-    return unparse_address(scheme, backend.resolve_address(loc))
 
 
 def get_local_address_for(addr):
@@ -155,8 +135,6 @@
     scheme, loc = parse_address(addr)
     backend = registry.get_backend(scheme)
     return unparse_address(scheme, backend.get_local_address_for(loc))
-=======
-    return backend.get_address_host(loc)
 
 
 def resolve_address(addr):
@@ -171,5 +149,4 @@
     """
     scheme, loc = parse_address(addr)
     backend = registry.get_backend(scheme)
-    return unparse_address(scheme, backend.resolve_address(loc))
->>>>>>> 432a315c
+    return unparse_address(scheme, backend.resolve_address(loc))