import asyncio
import atexit
from collections import defaultdict
from collections.abc import Iterator
from concurrent.futures import ThreadPoolExecutor, CancelledError
from concurrent.futures._base import DoneAndNotDoneFutures
from contextlib import contextmanager
import copy
import errno
from functools import partial
import html
import inspect
import itertools
import json
import logging
from numbers import Number, Integral
import os
import sys
import uuid
import threading
import socket
from queue import Queue as pyQueue
import warnings
import weakref

import dask
from dask.base import tokenize, normalize_token, collections_to_dsk
from dask.core import flatten, get_dependencies
from dask.optimization import SubgraphCallable
from dask.compatibility import apply
from dask.utils import ensure_dict, format_bytes, funcname

try:
    from cytoolz import first, groupby, merge, valmap, keymap
except ImportError:
    from toolz import first, groupby, merge, valmap, keymap
try:
    from dask.delayed import single_key
except ImportError:
    single_key = first
from tornado import gen
from tornado.ioloop import IOLoop

from .batched import BatchedSend
from .utils_comm import (
    WrappedKey,
    unpack_remotedata,
    pack_data,
    subs_multiple,
    scatter_to_workers,
    gather_from_workers,
    retry_operation,
)
from .cfexecutor import ClientExecutor
from .core import connect, rpc, clean_exception, CommClosedError, PooledRPCCall
from .metrics import time
from .node import Node
from .protocol import to_serialize
from .protocol.pickle import dumps, loads
from .publish import Datasets
from .pubsub import PubSubClientExtension
from .security import Security
from .sizeof import sizeof
from .threadpoolexecutor import rejoin
from .worker import dumps_task, get_client, get_worker, secede
from .diagnostics.plugin import WorkerPlugin
from .utils import (
    All,
    sync,
    ignoring,
    tokey,
    log_errors,
    str_graph,
    key_split,
    thread_state,
    no_default,
    PeriodicCallback,
    LoopRunner,
    parse_timedelta,
    shutting_down,
    Any,
    has_keyword,
    format_dashboard_link,
    TimeoutError,
)
from . import versions as version_module


logger = logging.getLogger(__name__)

_global_clients = weakref.WeakValueDictionary()
_global_client_index = [0]


DEFAULT_EXTENSIONS = [PubSubClientExtension]


def _get_global_client():
    L = sorted(list(_global_clients), reverse=True)
    for k in L:
        c = _global_clients[k]
        if c.status != "closed":
            return c
        else:
            del _global_clients[k]
    del L
    return None


def _set_global_client(c):
    if c is not None:
        _global_clients[_global_client_index[0]] = c
        _global_client_index[0] += 1


def _del_global_client(c):
    for k in list(_global_clients):
        try:
            if _global_clients[k] is c:
                del _global_clients[k]
        except KeyError:
            pass


class Future(WrappedKey):
    """ A remotely running computation

    A Future is a local proxy to a result running on a remote worker.  A user
    manages future objects in the local Python process to determine what
    happens in the larger cluster.

    Parameters
    ----------
    key: str, or tuple
        Key of remote data to which this future refers
    client: Client
        Client that should own this future.  Defaults to _get_global_client()
    inform: bool
        Do we inform the scheduler that we need an update on this future

    Examples
    --------
    Futures typically emerge from Client computations

    >>> my_future = client.submit(add, 1, 2)  # doctest: +SKIP

    We can track the progress and results of a future

    >>> my_future  # doctest: +SKIP
    <Future: status: finished, key: add-8f6e709446674bad78ea8aeecfee188e>

    We can get the result or the exception and traceback from the future

    >>> my_future.result()  # doctest: +SKIP

    See Also
    --------
    Client:  Creates futures
    """

    _cb_executor = None
    _cb_executor_pid = None

    def __init__(self, key, client=None, inform=True, state=None):
        self.key = key
        self._cleared = False
        tkey = tokey(key)
        self.client = client or _get_global_client()
        self.client._inc_ref(tkey)
        self._generation = self.client.generation

        if tkey in self.client.futures:
            self._state = self.client.futures[tkey]
        else:
            self._state = self.client.futures[tkey] = FutureState()

        if inform:
            self.client._send_to_scheduler(
                {
                    "op": "client-desires-keys",
                    "keys": [tokey(key)],
                    "client": self.client.id,
                }
            )

        if state is not None:
            try:
                handler = self.client._state_handlers[state]
            except KeyError:
                pass
            else:
                handler(key=key)

    @property
    def executor(self):
        return self.client

    @property
    def status(self):
        return self._state.status

    def done(self):
        """ Is the computation complete? """
        return self._state.done()

    def result(self, timeout=None):
        """ Wait until computation completes, gather result to local process.

        If *timeout* seconds are elapsed before returning, a
        ``dask.distributed.TimeoutError`` is raised.
        """
        if self.client.asynchronous:
            return self.client.sync(self._result, callback_timeout=timeout)

        # shorten error traceback
        result = self.client.sync(self._result, callback_timeout=timeout, raiseit=False)
        if self.status == "error":
            typ, exc, tb = result
            raise exc.with_traceback(tb)
        elif self.status == "cancelled":
            raise result
        else:
            return result

    async def _result(self, raiseit=True):
        await self._state.wait()
        if self.status == "error":
            exc = clean_exception(self._state.exception, self._state.traceback)
            if raiseit:
                typ, exc, tb = exc
                raise exc.with_traceback(tb)
            else:
                return exc
        elif self.status == "cancelled":
            exception = CancelledError(self.key)
            if raiseit:
                raise exception
            else:
                return exception
        else:
            result = await self.client._gather([self])
            return result[0]

    async def _exception(self):
        await self._state.wait()
        if self.status == "error":
            return self._state.exception
        else:
            return None

    def exception(self, timeout=None, **kwargs):
        """ Return the exception of a failed task

        If *timeout* seconds are elapsed before returning, a
        ``dask.distributed.TimeoutError`` is raised.

        See Also
        --------
        Future.traceback
        """
        return self.client.sync(self._exception, callback_timeout=timeout, **kwargs)

    def add_done_callback(self, fn):
        """ Call callback on future when callback has finished

        The callback ``fn`` should take the future as its only argument.  This
        will be called regardless of if the future completes successfully,
        errs, or is cancelled

        The callback is executed in a separate thread.
        """
        cls = Future
        if cls._cb_executor is None or cls._cb_executor_pid != os.getpid():
            try:
                cls._cb_executor = ThreadPoolExecutor(
                    1, thread_name_prefix="Dask-Callback-Thread"
                )
            except TypeError:
                cls._cb_executor = ThreadPoolExecutor(1)
            cls._cb_executor_pid = os.getpid()

        def execute_callback(fut):
            try:
                fn(fut)
            except BaseException:
                logger.exception("Error in callback %s of %s:", fn, fut)

        self.client.loop.add_callback(
            done_callback, self, partial(cls._cb_executor.submit, execute_callback)
        )

    def cancel(self, **kwargs):
        """ Cancel request to run this future

        See Also
        --------
        Client.cancel
        """
        return self.client.cancel([self], **kwargs)

    def retry(self, **kwargs):
        """ Retry this future if it has failed

        See Also
        --------
        Client.retry
        """
        return self.client.retry([self], **kwargs)

    def cancelled(self):
        """ Returns True if the future has been cancelled """
        return self._state.status == "cancelled"

    async def _traceback(self):
        await self._state.wait()
        if self.status == "error":
            return self._state.traceback
        else:
            return None

    def traceback(self, timeout=None, **kwargs):
        """ Return the traceback of a failed task

        This returns a traceback object.  You can inspect this object using the
        ``traceback`` module.  Alternatively if you call ``future.result()``
        this traceback will accompany the raised exception.

        If *timeout* seconds are elapsed before returning, a
        ``dask.distributed.TimeoutError`` is raised.

        Examples
        --------
        >>> import traceback  # doctest: +SKIP
        >>> tb = future.traceback()  # doctest: +SKIP
        >>> traceback.format_tb(tb)  # doctest: +SKIP
        [...]

        See Also
        --------
        Future.exception
        """
        return self.client.sync(self._traceback, callback_timeout=timeout, **kwargs)

    @property
    def type(self):
        return self._state.type

    def release(self, _in_destructor=False):
        # NOTE: this method can be called from different threads
        # (see e.g. Client.get() or Future.__del__())
        if not self._cleared and self.client.generation == self._generation:
            self._cleared = True
            try:
                self.client.loop.add_callback(self.client._dec_ref, tokey(self.key))
            except TypeError:
                pass  # Shutting down, add_callback may be None

    def __getstate__(self):
        return (self.key, self.client.scheduler.address)

    def __setstate__(self, state):
        key, address = state
        c = get_client(address)
        Future.__init__(self, key, c)
        c._send_to_scheduler(
            {
                "op": "update-graph",
                "tasks": {},
                "keys": [tokey(self.key)],
                "client": c.id,
            }
        )

    def __del__(self):
        try:
            self.release()
        except RuntimeError:  # closed event loop
            pass

    def __repr__(self):
        if self.type:
            try:
                typ = self.type.__module__.split(".")[0] + "." + self.type.__name__
            except AttributeError:
                typ = str(self.type)
            return "<Future: %s, type: %s, key: %s>" % (self.status, typ, self.key)
        else:
            return "<Future: %s, key: %s>" % (self.status, self.key)

    def _repr_html_(self):
        text = "<b>Future: %s</b> " % html.escape(key_split(self.key))
        text += (
            '<font color="gray">status: </font>'
            '<font color="%(color)s">%(status)s</font>, '
        ) % {
            "status": self.status,
            "color": "red" if self.status == "error" else "black",
        }
        if self.type:
            try:
                typ = self.type.__module__.split(".")[0] + "." + self.type.__name__
            except AttributeError:
                typ = str(self.type)
            text += '<font color="gray">type: </font>%s, ' % typ
        text += '<font color="gray">key: </font>%s' % html.escape(str(self.key))
        return text

    def __await__(self):
        return self.result().__await__()


class FutureState:
    """A Future's internal state.

    This is shared between all Futures with the same key and client.
    """

    __slots__ = ("_event", "status", "type", "exception", "traceback")

    def __init__(self):
        self._event = None
        self.status = "pending"
        self.type = None

    def _get_event(self):
        # Can't create Event eagerly in constructor as it can fetch
        # its IOLoop from the wrong thread
        # (https://github.com/tornadoweb/tornado/issues/2189)
        event = self._event
        if event is None:
            event = self._event = asyncio.Event()
        return event

    def cancel(self):
        self.status = "cancelled"
        self.exception = CancelledError()
        self._get_event().set()

    def finish(self, type=None):
        self.status = "finished"
        self._get_event().set()
        if type is not None:
            self.type = type

    def lose(self):
        self.status = "lost"
        self._get_event().clear()

    def retry(self):
        self.status = "pending"
        self._get_event().clear()

    def set_error(self, exception, traceback):
        _, exception, traceback = clean_exception(exception, traceback)

        self.status = "error"
        self.exception = exception
        self.traceback = traceback
        self._get_event().set()

    def done(self):
        return self._event is not None and self._event.is_set()

    def reset(self):
        self.status = "pending"
        if self._event is not None:
            self._event.clear()

    async def wait(self, timeout=None):
        await asyncio.wait_for(self._get_event().wait(), timeout)

    def __repr__(self):
        return "<%s: %s>" % (self.__class__.__name__, self.status)


async def done_callback(future, callback):
    """ Coroutine that waits on future, then calls callback """
    while future.status == "pending":
        await future._state.wait()
    callback(future)


@partial(normalize_token.register, Future)
def normalize_future(f):
    return [f.key, type(f)]


class AllExit(Exception):
    """Custom exception class to exit All(...) early.
    """


class Client(Node):
    """ Connect to and submit computation to a Dask cluster

    The Client connects users to a Dask cluster.  It provides an asynchronous
    user interface around functions and futures.  This class resembles
    executors in ``concurrent.futures`` but also allows ``Future`` objects
    within ``submit/map`` calls.  When a Client is instantiated it takes over
    all ``dask.compute`` and ``dask.persist`` calls by default.

    It is also common to create a Client without specifying the scheduler
    address , like ``Client()``.  In this case the Client creates a
    ``LocalCluster`` in the background and connects to that.  Any extra
    keywords are passed from Client to LocalCluster in this case.  See the
    LocalCluster documentation for more information.

    Parameters
    ----------
    address: string, or Cluster
        This can be the address of a ``Scheduler`` server like a string
        ``'127.0.0.1:8786'`` or a cluster object like ``LocalCluster()``
    timeout: int
        Timeout duration for initial connection to the scheduler
    set_as_default: bool (True)
        Claim this scheduler as the global dask scheduler
    scheduler_file: string (optional)
        Path to a file with scheduler information if available
    security: Security or bool, optional
        Optional security information. If creating a local cluster can also
        pass in ``True``, in which case temporary self-signed credentials will
        be created automatically.
    asynchronous: bool (False by default)
        Set to True if using this client within async/await functions or within
        Tornado gen.coroutines.  Otherwise this should remain False for normal
        use.
    name: string (optional)
        Gives the client a name that will be included in logs generated on
        the scheduler for matters relating to this client
    direct_to_workers: bool (optional)
        Whether or not to connect directly to the workers, or to ask
        the scheduler to serve as intermediary.
    heartbeat_interval: int
        Time in milliseconds between heartbeats to scheduler
    **kwargs:
        If you do not pass a scheduler address, Client will create a
        ``LocalCluster`` object, passing any extra keyword arguments.

    Examples
    --------
    Provide cluster's scheduler node address on initialization:

    >>> client = Client('127.0.0.1:8786')  # doctest: +SKIP

    Use ``submit`` method to send individual computations to the cluster

    >>> a = client.submit(add, 1, 2)  # doctest: +SKIP
    >>> b = client.submit(add, 10, 20)  # doctest: +SKIP

    Continue using submit or map on results to build up larger computations

    >>> c = client.submit(add, a, b)  # doctest: +SKIP

    Gather results with the ``gather`` method.

    >>> client.gather(c)  # doctest: +SKIP
    33

    You can also call Client with no arguments in order to create your own
    local cluster.

    >>> client = Client()  # makes your own local "cluster" # doctest: +SKIP

    Extra keywords will be passed directly to LocalCluster

    >>> client = Client(processes=False, threads_per_worker=1)  # doctest: +SKIP

    See Also
    --------
    distributed.scheduler.Scheduler: Internal scheduler
    distributed.deploy.local.LocalCluster:
    """

    _instances = weakref.WeakSet()

    def __init__(
        self,
        address=None,
        loop=None,
        timeout=no_default,
        set_as_default=True,
        scheduler_file=None,
        security=None,
        asynchronous=False,
        name=None,
        heartbeat_interval=None,
        serializers=None,
        deserializers=None,
        extensions=DEFAULT_EXTENSIONS,
        direct_to_workers=None,
        **kwargs
    ):
        if timeout == no_default:
            timeout = dask.config.get("distributed.comm.timeouts.connect")
        if timeout is not None:
            timeout = parse_timedelta(timeout, "s")
        self._timeout = timeout

        self.futures = dict()
        self.refcount = defaultdict(lambda: 0)
        self.coroutines = []
        if name is None:
            name = dask.config.get("client-name", None)
        self.id = (
            type(self).__name__
            + ("-" + name + "-" if name else "-")
            + str(uuid.uuid1(clock_seq=os.getpid()))
        )
        self.generation = 0
        self.status = "newly-created"
        self._pending_msg_buffer = []
        self.extensions = {}
        self.scheduler_file = scheduler_file
        self._startup_kwargs = kwargs
        self.cluster = None
        self.scheduler = None
        self._scheduler_identity = {}
        # A reentrant-lock on the refcounts for futures associated with this
        # client. Should be held by individual operations modifying refcounts,
        # or any bulk operation that needs to ensure the set of futures doesn't
        # change during operation.
        self._refcount_lock = threading.RLock()
        self.datasets = Datasets(self)
        self._serializers = serializers
        if deserializers is None:
            deserializers = serializers
        self._deserializers = deserializers
        self.direct_to_workers = direct_to_workers

        # Communication
        self.scheduler_comm = None

        if address is None:
            address = dask.config.get("scheduler-address", None)
            if address:
                logger.info("Config value `scheduler-address` found: %s", address)

        if address is not None and kwargs:
            raise ValueError(
                "Unexpected keyword arguments: {}".format(str(sorted(kwargs)))
            )

        if isinstance(address, (rpc, PooledRPCCall)):
            self.scheduler = address
        elif hasattr(address, "scheduler_address"):
            # It's a LocalCluster or LocalCluster-compatible object
            self.cluster = address
            with ignoring(AttributeError):
                loop = address.loop
            if security is None:
                security = getattr(self.cluster, "security", None)

        if security is None:
            security = Security()
        elif security is True:
            security = Security.temporary()
            self._startup_kwargs["security"] = security
        elif not isinstance(security, Security):
            raise TypeError("security must be a Security object")

        self.security = security

        if name == "worker":
            self.connection_args = self.security.get_connection_args("worker")
        else:
            self.connection_args = self.security.get_connection_args("client")

        self._connecting_to_scheduler = False
        self._asynchronous = asynchronous
        self._should_close_loop = not loop
        self._loop_runner = LoopRunner(loop=loop, asynchronous=asynchronous)
        self.loop = self._loop_runner.loop

        self._gather_keys = None
        self._gather_future = None

        if heartbeat_interval is None:
            heartbeat_interval = dask.config.get("distributed.client.heartbeat")
        heartbeat_interval = parse_timedelta(heartbeat_interval, default="ms")

        self._periodic_callbacks = dict()
        self._periodic_callbacks["scheduler-info"] = PeriodicCallback(
            self._update_scheduler_info, 2000, io_loop=self.loop
        )
        self._periodic_callbacks["heartbeat"] = PeriodicCallback(
            self._heartbeat, heartbeat_interval * 1000, io_loop=self.loop
        )

        self._start_arg = address
        if set_as_default:
            self._set_config = dask.config.set(
                scheduler="dask.distributed", shuffle="tasks"
            )

        self._stream_handlers = {
            "key-in-memory": self._handle_key_in_memory,
            "lost-data": self._handle_lost_data,
            "cancelled-key": self._handle_cancelled_key,
            "task-retried": self._handle_retried_key,
            "task-erred": self._handle_task_erred,
            "restart": self._handle_restart,
            "error": self._handle_error,
            "scheduler-shutdown": self._scheduler_shutdown,
        }

        self._state_handlers = {
            "memory": self._handle_key_in_memory,
            "lost": self._handle_lost_data,
            "erred": self._handle_task_erred,
        }

        super(Client, self).__init__(
            connection_args=self.connection_args,
            io_loop=self.loop,
            serializers=serializers,
            deserializers=deserializers,
            timeout=timeout,
        )

        for ext in extensions:
            ext(self)

        self.start(timeout=timeout)
        Client._instances.add(self)

        from distributed.recreate_exceptions import ReplayExceptionClient

        ReplayExceptionClient(self)

    @classmethod
    def current(cls):
        """ Return global client if one exists, otherwise raise ValueError """
        return default_client()

    @property
    def asynchronous(self):
        """ Are we running in the event loop?

        This is true if the user signaled that we might be when creating the
        client as in the following::

            client = Client(asynchronous=True)

        However, we override this expectation if we can definitively tell that
        we are running from a thread that is not the event loop.  This is
        common when calling get_client() from within a worker task.  Even
        though the client was originally created in asynchronous mode we may
        find ourselves in contexts when it is better to operate synchronously.
        """
        return self._asynchronous and self.loop is IOLoop.current()

    @property
    def dashboard_link(self):
        scheduler, info = self._get_scheduler_info()
        try:
            return self.cluster.dashboard_link
        except AttributeError:
            protocol, rest = scheduler.address.split("://")

            port = info["services"]["dashboard"]
            if protocol == "inproc":
                host = "localhost"
            else:
                host = rest.split(":")[0]

            return format_dashboard_link(host, port)

    def sync(self, func, *args, asynchronous=None, callback_timeout=None, **kwargs):
        if (
            asynchronous
            or self.asynchronous
            or getattr(thread_state, "asynchronous", False)
        ):
            future = func(*args, **kwargs)
            if callback_timeout is not None:
                future = asyncio.wait_for(future, callback_timeout)
            return future
        else:
            return sync(
                self.loop, func, *args, callback_timeout=callback_timeout, **kwargs
            )

    def _get_scheduler_info(self):
        from .scheduler import Scheduler

        if (
            self.cluster
            and hasattr(self.cluster, "scheduler")
            and isinstance(self.cluster.scheduler, Scheduler)
        ):
            info = self.cluster.scheduler.identity()
            scheduler = self.cluster.scheduler
        elif (
            self._loop_runner.is_started()
            and self.scheduler
            and not (self.asynchronous and self.loop is IOLoop.current())
        ):
            info = sync(self.loop, self.scheduler.identity)
            scheduler = self.scheduler
        else:
            info = self._scheduler_identity
            scheduler = self.scheduler

        return scheduler, info

    def __repr__(self):
        # Note: avoid doing I/O here...
        info = self._scheduler_identity
        addr = info.get("address")
        if addr:
            workers = info.get("workers", {})
            nworkers = len(workers)
            nthreads = sum(w["nthreads"] for w in workers.values())
            text = "<%s: %r processes=%d threads=%d" % (
                self.__class__.__name__,
                addr,
                nworkers,
                nthreads,
            )
            memory = [w["memory_limit"] for w in workers.values()]
            if all(memory):
                text += ", memory=" + format_bytes(sum(memory))
            text += ">"
            return text

        elif self.scheduler is not None:
            return "<%s: scheduler=%r>" % (
                self.__class__.__name__,
                self.scheduler.address,
            )
        else:
            return "<%s: not connected>" % (self.__class__.__name__,)

    def _repr_html_(self):
        scheduler, info = self._get_scheduler_info()

        text = (
            '<h3 style="text-align: left;">Client</h3>\n'
            '<ul style="text-align: left; list-style: none; margin: 0; padding: 0;">\n'
        )
        if scheduler is not None:
            text += "  <li><b>Scheduler: </b>%s</li>\n" % scheduler.address
        else:
            text += "  <li><b>Scheduler: not connected</b></li>\n"

        if info and "dashboard" in info["services"]:
            text += (
                "  <li><b>Dashboard: </b><a href='%(web)s' target='_blank'>%(web)s</a>\n"
                % {"web": self.dashboard_link}
            )

        text += "</ul>\n"

        if info:
            workers = list(info["workers"].values())
            cores = sum(w["nthreads"] for w in workers)
            if all(isinstance(w["memory_limit"], Number) for w in workers):
                memory = sum(w["memory_limit"] for w in workers)
                memory = format_bytes(memory)
            else:
                memory = ""

            text2 = (
                '<h3 style="text-align: left;">Cluster</h3>\n'
                '<ul style="text-align: left; list-style:none; margin: 0; padding: 0;">\n'
                "  <li><b>Workers: </b>%d</li>\n"
                "  <li><b>Cores: </b>%d</li>\n"
                "  <li><b>Memory: </b>%s</li>\n"
                "</ul>\n"
            ) % (len(workers), cores, memory)

            return (
                '<table style="border: 2px solid white;">\n'
                "<tr>\n"
                '<td style="vertical-align: top; border: 0px solid white">\n%s</td>\n'
                '<td style="vertical-align: top; border: 0px solid white">\n%s</td>\n'
                "</tr>\n</table>"
            ) % (text, text2)

        else:
            return text

    def start(self, **kwargs):
        """ Start scheduler running in separate thread """
        if self.status != "newly-created":
            return

        self._loop_runner.start()

        _set_global_client(self)
        self.status = "connecting"

        if self.asynchronous:
            self._started = asyncio.ensure_future(self._start(**kwargs))
        else:
            sync(self.loop, self._start, **kwargs)

    def __await__(self):
        if hasattr(self, "_started"):
            return self._started.__await__()
        else:

            async def _():
                return self

            return _().__await__()

    def _send_to_scheduler_safe(self, msg):
        if self.status in ("running", "closing"):
            try:
                self.scheduler_comm.send(msg)
            except (CommClosedError, AttributeError):
                if self.status == "running":
                    raise
        elif self.status in ("connecting", "newly-created"):
            self._pending_msg_buffer.append(msg)

    def _send_to_scheduler(self, msg):
        if self.status in ("running", "closing", "connecting", "newly-created"):
            self.loop.add_callback(self._send_to_scheduler_safe, msg)
        else:
            raise Exception(
                "Tried sending message after closing.  Status: %s\n"
                "Message: %s" % (self.status, msg)
            )

    async def _start(self, timeout=no_default, **kwargs):
        if timeout == no_default:
            timeout = self._timeout
        if timeout is not None:
            timeout = parse_timedelta(timeout, "s")

        address = self._start_arg
        if self.cluster is not None:
            # Ensure the cluster is started (no-op if already running)
            try:
                await self.cluster
            except Exception:
                logger.info(
                    "Tried to start cluster and received an error. Proceeding.",
                    exc_info=True,
                )
            address = self.cluster.scheduler_address
        elif self.scheduler_file is not None:
            while not os.path.exists(self.scheduler_file):
                await asyncio.sleep(0.01)
            for i in range(10):
                try:
                    with open(self.scheduler_file) as f:
                        cfg = json.load(f)
                    address = cfg["address"]
                    break
                except (ValueError, KeyError):  # JSON file not yet flushed
                    await asyncio.sleep(0.01)
        elif self._start_arg is None:
            from .deploy import LocalCluster

            try:
                self.cluster = await LocalCluster(
                    loop=self.loop,
                    asynchronous=self._asynchronous,
                    **self._startup_kwargs
                )
            except (OSError, socket.error) as e:
                if e.errno != errno.EADDRINUSE:
                    raise
                # The default port was taken, use a random one
                self.cluster = await LocalCluster(
                    scheduler_port=0,
                    loop=self.loop,
                    asynchronous=True,
                    **self._startup_kwargs
                )

            # Wait for all workers to be ready
            # XXX should be a LocalCluster method instead
            while not self.cluster.workers or len(self.cluster.scheduler.workers) < len(
                self.cluster.workers
            ):
                await asyncio.sleep(0.01)

            address = self.cluster.scheduler_address

        self._gather_semaphore = asyncio.Semaphore(5)

        if self.scheduler is None:
            self.scheduler = self.rpc(address)
        self.scheduler_comm = None

        try:
            await self._ensure_connected(timeout=timeout)
        except OSError:
            await self._close()
            raise

        for pc in self._periodic_callbacks.values():
            pc.start()

        self._handle_scheduler_coroutine = asyncio.ensure_future(self._handle_report())
        self.coroutines.append(self._handle_scheduler_coroutine)

        return self

    async def _reconnect(self):
        with log_errors():
            assert self.scheduler_comm.comm.closed()

            self.status = "connecting"
            self.scheduler_comm = None

            for st in self.futures.values():
                st.cancel()
            self.futures.clear()

            timeout = self._timeout
            deadline = self.loop.time() + timeout
            while timeout > 0 and self.status == "connecting":
                try:
                    await self._ensure_connected(timeout=timeout)
                    break
                except EnvironmentError:
                    # Wait a bit before retrying
                    await asyncio.sleep(0.1)
                    timeout = deadline - self.loop.time()
            else:
                logger.error(
                    "Failed to reconnect to scheduler after %.2f "
                    "seconds, closing client",
                    self._timeout,
                )
                await self._close()

    async def _ensure_connected(self, timeout=None):
        if (
            self.scheduler_comm
            and not self.scheduler_comm.closed()
            or self._connecting_to_scheduler
            or self.scheduler is None
        ):
            return

        self._connecting_to_scheduler = True

        try:
            comm = await connect(
                self.scheduler.address,
                timeout=timeout,
                connection_args=self.connection_args,
            )
            comm.name = "Client->Scheduler"
            if timeout is not None:
                await asyncio.wait_for(self._update_scheduler_info(), timeout)
            else:
                await self._update_scheduler_info()
            await comm.write(
                {
                    "op": "register-client",
                    "client": self.id,
                    "reply": False,
                    "versions": version_module.get_versions(),
                }
            )
        except Exception as e:
            if self.status == "closed":
                return
            else:
                raise
        finally:
            self._connecting_to_scheduler = False
        if timeout is not None:
            msg = await asyncio.wait_for(comm.read(), timeout)
        else:
            msg = await comm.read()
        assert len(msg) == 1
        assert msg[0]["op"] == "stream-start"

        if msg[0].get("warning"):
            warnings.warn(version_module.VersionMismatchWarning(msg[0]["warning"]))

        bcomm = BatchedSend(interval="10ms", loop=self.loop)
        bcomm.start(comm)
        self.scheduler_comm = bcomm

        _set_global_client(self)
        self.status = "running"

        for msg in self._pending_msg_buffer:
            self._send_to_scheduler(msg)
        del self._pending_msg_buffer[:]

        logger.debug("Started scheduling coroutines. Synchronized")

    async def _update_scheduler_info(self):
        if self.status not in ("running", "connecting"):
            return
        try:
            self._scheduler_identity = await self.scheduler.identity()
        except EnvironmentError:
            logger.debug("Not able to query scheduler for identity")

    async def _wait_for_workers(self, n_workers=0):
        info = await self.scheduler.identity()
        while n_workers and len(info["workers"]) < n_workers:
            await asyncio.sleep(0.1)
            info = await self.scheduler.identity()

    def wait_for_workers(self, n_workers=0):
        """Blocking call to wait for n workers before continuing"""
        return self.sync(self._wait_for_workers, n_workers)

    def _heartbeat(self):
        if self.scheduler_comm:
            self.scheduler_comm.send({"op": "heartbeat-client"})

    def __enter__(self):
        if not self._loop_runner.is_started():
            self.start()
        return self

    async def __aenter__(self):
        await self._started
        return self

    async def __aexit__(self, typ, value, traceback):
        await self._close()

    def __exit__(self, type, value, traceback):
        self.close()

    def __del__(self):
        self.close()

    def _inc_ref(self, key):
        with self._refcount_lock:
            self.refcount[key] += 1

    def _dec_ref(self, key):
        with self._refcount_lock:
            self.refcount[key] -= 1
            if self.refcount[key] == 0:
                del self.refcount[key]
                self._release_key(key)

    def _release_key(self, key):
        """ Release key from distributed memory """
        logger.debug("Release key %s", key)
        st = self.futures.pop(key, None)
        if st is not None:
            st.cancel()
        if self.status != "closed":
            self._send_to_scheduler(
                {"op": "client-releases-keys", "keys": [key], "client": self.id}
            )

    async def _handle_report(self):
        """ Listen to scheduler """
        with log_errors():
            try:
                while True:
                    if self.scheduler_comm is None:
                        break
                    try:
                        msgs = await self.scheduler_comm.comm.read()
                    except CommClosedError:
                        if self.status == "running":
                            logger.info("Client report stream closed to scheduler")
                            logger.info("Reconnecting...")
                            self.status = "connecting"
                            await self._reconnect()
                            continue
                        else:
                            break
                    if not isinstance(msgs, (list, tuple)):
                        msgs = (msgs,)

                    breakout = False
                    for msg in msgs:
                        logger.debug("Client receives message %s", msg)

                        if "status" in msg and "error" in msg["status"]:
                            typ, exc, tb = clean_exception(**msg)
                            raise exc.with_traceback(tb)

                        op = msg.pop("op")

                        if op == "close" or op == "stream-closed":
                            breakout = True
                            break

                        try:
                            handler = self._stream_handlers[op]
                            result = handler(**msg)
                            if inspect.isawaitable(result):
                                await result
                        except Exception as e:
                            logger.exception(e)
                    if breakout:
                        break
            except CancelledError:
                pass

    def _handle_key_in_memory(self, key=None, type=None, workers=None):
        state = self.futures.get(key)
        if state is not None:
            if type and not state.type:  # Type exists and not yet set
                try:
                    type = loads(type)
                except Exception:
                    type = None
                # Here, `type` may be a str if actual type failed
                # serializing in Worker
            else:
                type = None
            state.finish(type)

    def _handle_lost_data(self, key=None):
        state = self.futures.get(key)
        if state is not None:
            state.lose()

    def _handle_cancelled_key(self, key=None):
        state = self.futures.get(key)
        if state is not None:
            state.cancel()

    def _handle_retried_key(self, key=None):
        state = self.futures.get(key)
        if state is not None:
            state.retry()

    def _handle_task_erred(self, key=None, exception=None, traceback=None):
        state = self.futures.get(key)
        if state is not None:
            state.set_error(exception, traceback)

    def _handle_restart(self):
        logger.info("Receive restart signal from scheduler")
        for state in self.futures.values():
            state.cancel()
        self.futures.clear()
        with ignoring(AttributeError):
            self._restart_event.set()

    def _handle_error(self, exception=None):
        logger.warning("Scheduler exception:")
        logger.exception(exception)

    async def _close(self, fast=False):
        """ Send close signal and wait until scheduler completes """
        if self.status == "closed":
            return
        self.status = "closing"

        for pc in self._periodic_callbacks.values():
            pc.stop()

        with log_errors():
            _del_global_client(self)
            self._scheduler_identity = {}
            with ignoring(AttributeError):
                # clear the dask.config set keys
                with self._set_config:
                    pass
            if self.get == dask.config.get("get", None):
                del dask.config.config["get"]
<<<<<<< HEAD
            if self.status == "closed":
                return
=======
>>>>>>> f561e964

            if (
                self.scheduler_comm
                and self.scheduler_comm.comm
                and not self.scheduler_comm.comm.closed()
            ):
                self._send_to_scheduler({"op": "close-client"})
                self._send_to_scheduler({"op": "close-stream"})

            # Give the scheduler 'stream-closed' message 100ms to come through
            # This makes the shutdown slightly smoother and quieter
            with ignoring(AttributeError, CancelledError, TimeoutError):
                await asyncio.wait_for(
                    asyncio.shield(self._handle_scheduler_coroutine), 0.1
                )

            if (
                self.scheduler_comm
                and self.scheduler_comm.comm
                and not self.scheduler_comm.comm.closed()
            ):
                await self.scheduler_comm.close()

            for key in list(self.futures):
                self._release_key(key=key)

            if self._start_arg is None:
                with ignoring(AttributeError):
                    await self.cluster.close()

            await self.rpc.close()

            self.status = "closed"

            if _get_global_client() is self:
                _set_global_client(None)

            coroutines = set(self.coroutines)
            for f in self.coroutines:
                # cancel() works on asyncio futures (Tornado 5)
                # but is a no-op on Tornado futures
                with ignoring(RuntimeError):
                    f.cancel()
                if f.cancelled():
                    coroutines.remove(f)
            del self.coroutines[:]

            if not fast:
                with ignoring(TimeoutError):
                    await asyncio.wait_for(asyncio.gather(*coroutines), 2)

            with ignoring(AttributeError):
                await self.scheduler.close_rpc()

            self.scheduler = None

        self.status = "closed"

    _shutdown = _close

    def close(self, timeout=no_default):
        """ Close this client

        Clients will also close automatically when your Python session ends

        If you started a client without arguments like ``Client()`` then this
        will also close the local cluster that was started at the same time.

        See Also
        --------
        Client.restart
        """
        if timeout == no_default:
            timeout = self._timeout * 2
        # XXX handling of self.status here is not thread-safe
        if self.status == "closed":
            return
        self.status = "closing"

        for pc in self._periodic_callbacks.values():
            pc.stop()

        if self.asynchronous:
            future = self._close()
            if timeout:
                future = asyncio.wait_for(future, timeout)
            return future

        if self._start_arg is None:
            with ignoring(AttributeError):
                f = self.cluster.close()
                if asyncio.iscoroutine(f):

                    async def _():
                        await f

                    self.sync(_)

        sync(self.loop, self._close, fast=True)

        assert self.status == "closed"

        if self._should_close_loop and not shutting_down():
            self._loop_runner.stop()

    async def _shutdown(self):
        logger.info("Shutting down scheduler from Client")
        if self.cluster:
            await self.cluster.close()
        else:
            with ignoring(CommClosedError):
                self.status = "closing"
                await self.scheduler.terminate(close_workers=True)

    def shutdown(self):
        """ Shut down the connected scheduler and workers

        Note, this may disrupt other clients that may be using the same
        scheudler and workers.

        See also
        --------
        Client.close: close only this client
        """
        return self.sync(self._shutdown)

    def _scheduler_shutdown(self):
        @gen.coroutine
        def _():
            yield self._close(fast=True)

        self.loop.add_callback(_)

    def get_executor(self, **kwargs):
        """
        Return a concurrent.futures Executor for submitting tasks on this Client

        Parameters
        ----------
        **kwargs:
            Any submit()- or map()- compatible arguments, such as
            `workers` or `resources`.

        Returns
        -------
        An Executor object that's fully compatible with the concurrent.futures
        API.
        """
        return ClientExecutor(self, **kwargs)

    def submit(
        self,
        func,
        *args,
        key=None,
        workers=None,
        resources=None,
        retries=None,
        priority=0,
        fifo_timeout="100 ms",
        allow_other_workers=False,
        actor=False,
        actors=False,
        pure=None,
        **kwargs
    ):

        """ Submit a function application to the scheduler

        Parameters
        ----------
        func: callable
        *args:
        **kwargs:
        pure: bool (defaults to True)
            Whether or not the function is pure.  Set ``pure=False`` for
            impure functions like ``np.random.random``.
        workers: set, iterable of sets
            A set of worker hostnames on which computations may be performed.
            Leave empty to default to all workers (common case)
        key: str
            Unique identifier for the task.  Defaults to function-name and hash
        allow_other_workers: bool (defaults to False)
            Used with `workers`. Indicates whether or not the computations
            may be performed on workers that are not in the `workers` set(s).
        retries: int (default to 0)
            Number of allowed automatic retries if the task fails
        priority: Number
            Optional prioritization of task.  Zero is default.
            Higher priorities take precedence
        fifo_timeout: str timedelta (default '100ms')
            Allowed amount of time between calls to consider the same priority
        resources: dict (defaults to {})
            Defines the `resources` this job requires on the worker; e.g.
            ``{'GPU': 2}``. See :doc:`worker resources <resources>` for details
            on defining resources.
        actor: bool (default False)
            Whether this task should exist on the worker as a stateful actor.
            See :doc:`actors` for additional details.
        actors: bool (default False)
            Alias for `actor`

        Examples
        --------
        >>> c = client.submit(add, a, b)  # doctest: +SKIP

        Returns
        -------
        Future

        See Also
        --------
        Client.map: Submit on many arguments at once
        """
        if not callable(func):
            raise TypeError("First input to submit must be a callable function")

        actor = actor or actors
        if pure is None:
            pure = not actor

        if allow_other_workers not in (True, False, None):
            raise TypeError("allow_other_workers= must be True or False")

        if key is None:
            if pure:
                key = funcname(func) + "-" + tokenize(func, kwargs, *args)
            else:
                key = funcname(func) + "-" + str(uuid.uuid4())

        skey = tokey(key)

        with self._refcount_lock:
            if skey in self.futures:
                return Future(key, self, inform=False)

        if allow_other_workers and workers is None:
            raise ValueError("Only use allow_other_workers= if using workers=")

        if isinstance(workers, (str, Number)):
            workers = [workers]
        if workers is not None:
            restrictions = {skey: workers}
            loose_restrictions = [skey] if allow_other_workers else []
        else:
            restrictions = {}
            loose_restrictions = []

        if kwargs:
            dsk = {skey: (apply, func, list(args), kwargs)}
        else:
            dsk = {skey: (func,) + tuple(args)}

        futures = self._graph_to_futures(
            dsk,
            [skey],
            restrictions,
            loose_restrictions,
            priority={skey: 0},
            user_priority=priority,
            resources={skey: resources} if resources else None,
            retries=retries,
            fifo_timeout=fifo_timeout,
            actors=actor,
        )

        logger.debug("Submit %s(...), %s", funcname(func), key)

        return futures[skey]

    def map(
        self,
        func,
        *iterables,
        key=None,
        workers=None,
        retries=None,
        resources=None,
        priority=0,
        allow_other_workers=False,
        fifo_timeout="100 ms",
        actor=False,
        actors=False,
        pure=None,
        **kwargs
    ):
        """ Map a function on a sequence of arguments

        Arguments can be normal objects or Futures

        Parameters
        ----------
        func: callable
        iterables: Iterables
            List-like objects to map over.  They should have the same length.
        key: str, list
            Prefix for task names if string.  Explicit names if list.
        pure: bool (defaults to True)
            Whether or not the function is pure.  Set ``pure=False`` for
            impure functions like ``np.random.random``.
        workers: set, iterable of sets
            A set of worker hostnames on which computations may be performed.
            Leave empty to default to all workers (common case)
        allow_other_workers: bool (defaults to False)
            Used with `workers`. Indicates whether or not the computations
            may be performed on workers that are not in the `workers` set(s).
        retries: int (default to 0)
            Number of allowed automatic retries if a task fails
        priority: Number
            Optional prioritization of task.  Zero is default.
            Higher priorities take precedence
        fifo_timeout: str timedelta (default '100ms')
            Allowed amount of time between calls to consider the same priority
        resources: dict (defaults to {})
            Defines the `resources` each instance of this mapped task requires
            on the worker; e.g. ``{'GPU': 2}``. See
            :doc:`worker resources <resources>` for details on defining
            resources.
        actor: bool (default False)
            Whether these tasks should exist on the worker as stateful actors.
            See :doc:`actors` for additional details.
        actors: bool (default False)
            Alias for `actor`
        **kwargs: dict
            Extra keywords to send to the function.
            Large values will be included explicitly in the task graph.

        Examples
        --------
        >>> L = client.map(func, sequence)  # doctest: +SKIP

        Returns
        -------
        List, iterator, or Queue of futures, depending on the type of the
        inputs.

        See also
        --------
        Client.submit: Submit a single function
        """
        key = key or funcname(func)
        actor = actor or actors
        if pure is None:
            pure = not actor

        if not callable(func):
            raise TypeError("First input to map must be a callable function")

        if all(isinstance(it, pyQueue) for it in iterables) or all(
            isinstance(i, Iterator) for i in iterables
        ):
            raise TypeError(
                "Dask no longer supports mapping over Iterators or Queues."
                "Consider using a normal for loop and Client.submit"
            )

        if allow_other_workers and workers is None:
            raise ValueError("Only use allow_other_workers= if using workers=")

        iterables = list(zip(*zip(*iterables)))
        if isinstance(key, list):
            keys = key
        else:
            if pure:
                keys = [
                    key + "-" + tokenize(func, kwargs, *args)
                    for args in zip(*iterables)
                ]
            else:
                uid = str(uuid.uuid4())
                keys = (
                    [
                        key + "-" + uid + "-" + str(i)
                        for i in range(min(map(len, iterables)))
                    ]
                    if iterables
                    else []
                )

        if not kwargs:
            dsk = {key: (func,) + args for key, args in zip(keys, zip(*iterables))}
        else:
            kwargs2 = {}
            dsk = {}
            for k, v in kwargs.items():
                if sizeof(v) > 1e5:
                    vv = dask.delayed(v)
                    kwargs2[k] = vv._key
                    dsk.update(vv.dask)
                else:
                    kwargs2[k] = v
            dsk.update(
                {
                    key: (apply, func, (tuple, list(args)), kwargs2)
                    for key, args in zip(keys, zip(*iterables))
                }
            )

        if isinstance(workers, (str, Number)):
            workers = [workers]
        if isinstance(workers, (list, set)):
            if workers and isinstance(first(workers), (list, set)):
                if len(workers) != len(keys):
                    raise ValueError(
                        "You only provided %d worker restrictions"
                        " for a sequence of length %d" % (len(workers), len(keys))
                    )
                restrictions = dict(zip(keys, workers))
            else:
                restrictions = {k: workers for k in keys}
        elif workers is None:
            restrictions = {}
        else:
            raise TypeError("Workers must be a list or set of workers or None")
        if allow_other_workers not in (True, False, None):
            raise TypeError("allow_other_workers= must be True or False")
        if allow_other_workers is True:
            loose_restrictions = set(keys)
        else:
            loose_restrictions = set()

        internal_priority = dict(zip(keys, range(len(keys))))

        if resources:
            resources = {k: resources for k in keys}
        else:
            resources = None

        futures = self._graph_to_futures(
            dsk,
            keys,
            restrictions,
            loose_restrictions,
            priority=internal_priority,
            resources=resources,
            retries=retries,
            user_priority=priority,
            fifo_timeout=fifo_timeout,
            actors=actor,
        )
        logger.debug("map(%s, ...)", funcname(func))

        return [futures[tokey(k)] for k in keys]

    async def _gather(self, futures, errors="raise", direct=None, local_worker=None):
        unpacked, future_set = unpack_remotedata(futures, byte_keys=True)
        keys = [tokey(future.key) for future in future_set]
        bad_data = dict()
        data = {}

        if direct is None:
            direct = self.direct_to_workers
        if direct is None:
            try:
                w = get_worker()
            except Exception:
                direct = False
            else:
                if w.scheduler.address == self.scheduler.address:
                    direct = True

        async def wait(k):
            """ Want to stop the All(...) early if we find an error """
            st = self.futures[k]
            await st.wait()
            if st.status != "finished" and errors == "raise":
                raise AllExit()

        while True:
            logger.debug("Waiting on futures to clear before gather")

            with ignoring(AllExit):
                await All(
                    [wait(key) for key in keys if key in self.futures],
                    quiet_exceptions=AllExit,
                )

            failed = ("error", "cancelled")

            exceptions = set()
            bad_keys = set()
            for key in keys:
                if key not in self.futures or self.futures[key].status in failed:
                    exceptions.add(key)
                    if errors == "raise":
                        try:
                            st = self.futures[key]
                            exception = st.exception
                            traceback = st.traceback
                        except (KeyError, AttributeError):
                            exc = CancelledError(key)
                        else:
                            raise exception.with_traceback(traceback)
                        raise exc
                    if errors == "skip":
                        bad_keys.add(key)
                        bad_data[key] = None
                    else:
                        raise ValueError("Bad value, `errors=%s`" % errors)

            keys = [k for k in keys if k not in bad_keys and k not in data]

            if local_worker:  # look inside local worker
                data.update(
                    {k: local_worker.data[k] for k in keys if k in local_worker.data}
                )
                keys = [k for k in keys if k not in data]

            # We now do an actual remote communication with workers or scheduler
            if self._gather_future:  # attach onto another pending gather request
                self._gather_keys |= set(keys)
                response = await self._gather_future
            else:  # no one waiting, go ahead
                self._gather_keys = set(keys)
                future = asyncio.ensure_future(
                    self._gather_remote(direct, local_worker)
                )
                if self._gather_keys is None:
                    self._gather_future = None
                else:
                    self._gather_future = future
                response = await future

            if response["status"] == "error":
                log = logger.warning if errors == "raise" else logger.debug
                log(
                    "Couldn't gather %s keys, rescheduling %s",
                    len(response["keys"]),
                    response["keys"],
                )
                for key in response["keys"]:
                    self._send_to_scheduler({"op": "report-key", "key": key})
                for key in response["keys"]:
                    try:
                        self.futures[key].reset()
                    except KeyError:  # TODO: verify that this is safe
                        pass
            else:
                break

        if bad_data and errors == "skip" and isinstance(unpacked, list):
            unpacked = [f for f in unpacked if f not in bad_data]

        data.update(response["data"])
        result = pack_data(unpacked, merge(data, bad_data))
        return result

    async def _gather_remote(self, direct, local_worker):
        """ Perform gather with workers or scheduler

        This method exists to limit and batch many concurrent gathers into a
        few.  In controls access using a Tornado semaphore, and picks up keys
        from other requests made recently.
        """
        async with self._gather_semaphore:
            keys = list(self._gather_keys)
            self._gather_keys = None  # clear state, these keys are being sent off
            self._gather_future = None

            if direct or local_worker:  # gather directly from workers
                who_has = await retry_operation(self.scheduler.who_has, keys=keys)
                data2, missing_keys, missing_workers = await gather_from_workers(
                    who_has, rpc=self.rpc, close=False
                )
                response = {"status": "OK", "data": data2}
                if missing_keys:
                    keys2 = [key for key in keys if key not in data2]
                    response = await retry_operation(self.scheduler.gather, keys=keys2)
                    if response["status"] == "OK":
                        response["data"].update(data2)

            else:  # ask scheduler to gather data for us
                response = await retry_operation(self.scheduler.gather, keys=keys)

        return response

    def gather(self, futures, errors="raise", direct=None, asynchronous=None):
        """ Gather futures from distributed memory

        Accepts a future, nested container of futures, iterator, or queue.
        The return type will match the input type.

        Parameters
        ----------
        futures: Collection of futures
            This can be a possibly nested collection of Future objects.
            Collections can be lists, sets, or dictionaries
        errors: string
            Either 'raise' or 'skip' if we should raise if a future has erred
            or skip its inclusion in the output collection
        direct: boolean
            Whether or not to connect directly to the workers, or to ask
            the scheduler to serve as intermediary.  This can also be set when
            creating the Client.

        Returns
        -------
        results: a collection of the same type as the input, but now with
        gathered results rather than futures

        Examples
        --------
        >>> from operator import add  # doctest: +SKIP
        >>> c = Client('127.0.0.1:8787')  # doctest: +SKIP
        >>> x = c.submit(add, 1, 2)  # doctest: +SKIP
        >>> c.gather(x)  # doctest: +SKIP
        3
        >>> c.gather([x, [x], x])  # support lists and dicts # doctest: +SKIP
        [3, [3], 3]

        See Also
        --------
        Client.scatter: Send data out to cluster
        """
        if isinstance(futures, pyQueue):
            raise TypeError(
                "Dask no longer supports gathering over Iterators and Queues. "
                "Consider using a normal for loop and Client.submit/gather"
            )

        elif isinstance(futures, Iterator):
            return (self.gather(f, errors=errors, direct=direct) for f in futures)
        else:
            if hasattr(thread_state, "execution_state"):  # within worker task
                local_worker = thread_state.execution_state["worker"]
            else:
                local_worker = None
            return self.sync(
                self._gather,
                futures,
                errors=errors,
                direct=direct,
                local_worker=local_worker,
                asynchronous=asynchronous,
            )

    async def _scatter(
        self,
        data,
        workers=None,
        broadcast=False,
        direct=None,
        local_worker=None,
        timeout=no_default,
        hash=True,
    ):
        if timeout == no_default:
            timeout = self._timeout
        if isinstance(workers, (str, Number)):
            workers = [workers]
        if isinstance(data, dict) and not all(
            isinstance(k, (bytes, str)) for k in data
        ):
            d = await self._scatter(keymap(tokey, data), workers, broadcast)
            return {k: d[tokey(k)] for k in data}

        if isinstance(data, type(range(0))):
            data = list(data)
        input_type = type(data)
        names = False
        unpack = False
        if isinstance(data, Iterator):
            data = list(data)
        if isinstance(data, (set, frozenset)):
            data = list(data)
        if not isinstance(data, (dict, list, tuple, set, frozenset)):
            unpack = True
            data = [data]
        if isinstance(data, (list, tuple)):
            if hash:
                names = [type(x).__name__ + "-" + tokenize(x) for x in data]
            else:
                names = [type(x).__name__ + "-" + uuid.uuid4().hex for x in data]
            data = dict(zip(names, data))

        assert isinstance(data, dict)

        types = valmap(type, data)

        if direct is None:
            direct = self.direct_to_workers
        if direct is None:
            try:
                w = get_worker()
            except Exception:
                direct = False
            else:
                if w.scheduler.address == self.scheduler.address:
                    direct = True

        if local_worker:  # running within task
            local_worker.update_data(data=data, report=False)

            await self.scheduler.update_data(
                who_has={key: [local_worker.address] for key in data},
                nbytes=valmap(sizeof, data),
                client=self.id,
            )

        else:
            data2 = valmap(to_serialize, data)
            if direct:
                nthreads = None
                start = time()
                while not nthreads:
                    if nthreads is not None:
                        await asyncio.sleep(0.1)
                    if time() > start + timeout:
                        raise TimeoutError("No valid workers found")
                    nthreads = await self.scheduler.ncores(workers=workers)
                if not nthreads:
                    raise ValueError("No valid workers")

                _, who_has, nbytes = await scatter_to_workers(
                    nthreads, data2, report=False, rpc=self.rpc
                )

                await self.scheduler.update_data(
                    who_has=who_has, nbytes=nbytes, client=self.id
                )
            else:
                await self.scheduler.scatter(
                    data=data2,
                    workers=workers,
                    client=self.id,
                    broadcast=broadcast,
                    timeout=timeout,
                )

        out = {k: Future(k, self, inform=False) for k in data}
        for key, typ in types.items():
            self.futures[key].finish(type=typ)

        if direct and broadcast:
            n = None if broadcast is True else broadcast
            await self._replicate(list(out.values()), workers=workers, n=n)

        if issubclass(input_type, (list, tuple, set, frozenset)):
            out = input_type(out[k] for k in names)

        if unpack:
            assert len(out) == 1
            out = list(out.values())[0]
        return out

    def scatter(
        self,
        data,
        workers=None,
        broadcast=False,
        direct=None,
        hash=True,
        timeout=no_default,
        asynchronous=None,
    ):
        """ Scatter data into distributed memory

        This moves data from the local client process into the workers of the
        distributed scheduler.  Note that it is often better to submit jobs to
        your workers to have them load the data rather than loading data
        locally and then scattering it out to them.

        Parameters
        ----------
        data: list, dict, or object
            Data to scatter out to workers.  Output type matches input type.
        workers: list of tuples (optional)
            Optionally constrain locations of data.
            Specify workers as hostname/port pairs, e.g. ``('127.0.0.1', 8787)``.
        broadcast: bool (defaults to False)
            Whether to send each data element to all workers.
            By default we round-robin based on number of cores.
        direct: bool (defaults to automatically check)
            Whether or not to connect directly to the workers, or to ask
            the scheduler to serve as intermediary.  This can also be set when
            creating the Client.
        hash: bool (optional)
            Whether or not to hash data to determine key.
            If False then this uses a random key

        Returns
        -------
        List, dict, iterator, or queue of futures matching the type of input.

        Examples
        --------
        >>> c = Client('127.0.0.1:8787')  # doctest: +SKIP
        >>> c.scatter(1) # doctest: +SKIP
        <Future: status: finished, key: c0a8a20f903a4915b94db8de3ea63195>

        >>> c.scatter([1, 2, 3])  # doctest: +SKIP
        [<Future: status: finished, key: c0a8a20f903a4915b94db8de3ea63195>,
         <Future: status: finished, key: 58e78e1b34eb49a68c65b54815d1b158>,
         <Future: status: finished, key: d3395e15f605bc35ab1bac6341a285e2>]

        >>> c.scatter({'x': 1, 'y': 2, 'z': 3})  # doctest: +SKIP
        {'x': <Future: status: finished, key: x>,
         'y': <Future: status: finished, key: y>,
         'z': <Future: status: finished, key: z>}

        Constrain location of data to subset of workers

        >>> c.scatter([1, 2, 3], workers=[('hostname', 8788)])   # doctest: +SKIP

        Broadcast data to all workers

        >>> [future] = c.scatter([element], broadcast=True)  # doctest: +SKIP

        Send scattered data to parallelized function using client futures
        interface

        >>> data = c.scatter(data, broadcast=True)  # doctest: +SKIP
        >>> res = [c.submit(func, data, i) for i in range(100)]

        See Also
        --------
        Client.gather: Gather data back to local process
        """
        if timeout == no_default:
            timeout = self._timeout
        if isinstance(data, pyQueue) or isinstance(data, Iterator):
            raise TypeError(
                "Dask no longer supports mapping over Iterators or Queues."
                "Consider using a normal for loop and Client.submit"
            )

        if hasattr(thread_state, "execution_state"):  # within worker task
            local_worker = thread_state.execution_state["worker"]
        else:
            local_worker = None
        return self.sync(
            self._scatter,
            data,
            workers=workers,
            broadcast=broadcast,
            direct=direct,
            local_worker=local_worker,
            timeout=timeout,
            asynchronous=asynchronous,
            hash=hash,
        )

    async def _cancel(self, futures, force=False):
        keys = list({tokey(f.key) for f in futures_of(futures)})
        await self.scheduler.cancel(keys=keys, client=self.id, force=force)
        for k in keys:
            st = self.futures.pop(k, None)
            if st is not None:
                st.cancel()

    def cancel(self, futures, asynchronous=None, force=False):
        """
        Cancel running futures

        This stops future tasks from being scheduled if they have not yet run
        and deletes them if they have already run.  After calling, this result
        and all dependent results will no longer be accessible

        Parameters
        ----------
        futures: list of Futures
        force: boolean (False)
            Cancel this future even if other clients desire it
        """
        return self.sync(self._cancel, futures, asynchronous=asynchronous, force=force)

    async def _retry(self, futures):
        keys = list({tokey(f.key) for f in futures_of(futures)})
        response = await self.scheduler.retry(keys=keys, client=self.id)
        for key in response:
            st = self.futures[key]
            st.retry()

    def retry(self, futures, asynchronous=None):
        """
        Retry failed futures

        Parameters
        ----------
        futures: list of Futures
        """
        return self.sync(self._retry, futures, asynchronous=asynchronous)

    @gen.coroutine
    def _publish_dataset(self, *args, name=None, **kwargs):
        with log_errors():
            coroutines = []

            def add_coro(name, data):
                keys = [tokey(f.key) for f in futures_of(data)]
                coroutines.append(
                    self.scheduler.publish_put(
                        keys=keys, name=name, data=to_serialize(data), client=self.id
                    )
                )

            if name:
                if len(args) == 0:
                    raise ValueError(
                        "If name is provided, expecting call signature like"
                        " publish_dataset(df, name='ds')"
                    )
                # in case this is a singleton, collapse it
                elif len(args) == 1:
                    args = args[0]
                add_coro(name, args)

            for name, data in kwargs.items():
                add_coro(name, data)

            yield coroutines

    def publish_dataset(self, *args, **kwargs):
        """
        Publish named datasets to scheduler

        This stores a named reference to a dask collection or list of futures
        on the scheduler.  These references are available to other Clients
        which can download the collection or futures with ``get_dataset``.

        Datasets are not immediately computed.  You may wish to call
        ``Client.persist`` prior to publishing a dataset.

        Parameters
        ----------
        args : list of objects to publish as name
        name : optional name of the dataset to publish
        kwargs: dict
            named collections to publish on the scheduler

        Examples
        --------
        Publishing client:

        >>> df = dd.read_csv('s3://...')  # doctest: +SKIP
        >>> df = c.persist(df) # doctest: +SKIP
        >>> c.publish_dataset(my_dataset=df)  # doctest: +SKIP

        Alternative invocation
        >>> c.publish_dataset(df, name='my_dataset')

        Receiving client:

        >>> c.list_datasets()  # doctest: +SKIP
        ['my_dataset']
        >>> df2 = c.get_dataset('my_dataset')  # doctest: +SKIP

        Returns
        -------
        None

        See Also
        --------
        Client.list_datasets
        Client.get_dataset
        Client.unpublish_dataset
        Client.persist
        """
        return self.sync(self._publish_dataset, *args, **kwargs)

    def unpublish_dataset(self, name, **kwargs):
        """
        Remove named datasets from scheduler

        Examples
        --------
        >>> c.list_datasets()  # doctest: +SKIP
        ['my_dataset']
        >>> c.unpublish_datasets('my_dataset')  # doctest: +SKIP
        >>> c.list_datasets()  # doctest: +SKIP
        []

        See Also
        --------
        Client.publish_dataset
        """
        return self.sync(self.scheduler.publish_delete, name=name, **kwargs)

    def list_datasets(self, **kwargs):
        """
        List named datasets available on the scheduler

        See Also
        --------
        Client.publish_dataset
        Client.get_dataset
        """
        return self.sync(self.scheduler.publish_list, **kwargs)

    async def _get_dataset(self, name):
        out = await self.scheduler.publish_get(name=name, client=self.id)
        if out is None:
            raise KeyError("Dataset '%s' not found" % name)

        with temp_default_client(self):
            data = out["data"]
        return data

    def get_dataset(self, name, **kwargs):
        """
        Get named dataset from the scheduler

        See Also
        --------
        Client.publish_dataset
        Client.list_datasets
        """
        return self.sync(self._get_dataset, name, **kwargs)

    async def _run_on_scheduler(self, function, *args, wait=True, **kwargs):
        response = await self.scheduler.run_function(
            function=dumps(function), args=dumps(args), kwargs=dumps(kwargs), wait=wait
        )
        if response["status"] == "error":
            typ, exc, tb = clean_exception(**response)
            raise exc.with_traceback(tb)
        else:
            return response["result"]

    def run_on_scheduler(self, function, *args, **kwargs):
        """ Run a function on the scheduler process

        This is typically used for live debugging.  The function should take a
        keyword argument ``dask_scheduler=``, which will be given the scheduler
        object itself.

        Examples
        --------

        >>> def get_number_of_tasks(dask_scheduler=None):
        ...     return len(dask_scheduler.tasks)

        >>> client.run_on_scheduler(get_number_of_tasks)  # doctest: +SKIP
        100

        Run asynchronous functions in the background:

        >>> async def print_state(dask_scheduler):  # doctest: +SKIP
        ...    while True:
        ...        print(dask_scheduler.status)
        ...        await asyncio.sleep(1)

        >>> c.run(print_state, wait=False)  # doctest: +SKIP

        See Also
        --------
        Client.run: Run a function on all workers
        Client.start_ipython_scheduler: Start an IPython session on scheduler
        """
        return self.sync(self._run_on_scheduler, function, *args, **kwargs)

    async def _run(
        self, function, *args, nanny=False, workers=None, wait=True, **kwargs
    ):
        responses = await self.scheduler.broadcast(
            msg=dict(
                op="run",
                function=dumps(function),
                args=dumps(args),
                wait=wait,
                kwargs=dumps(kwargs),
            ),
            workers=workers,
            nanny=nanny,
        )
        results = {}
        for key, resp in responses.items():
            if resp["status"] == "OK":
                results[key] = resp["result"]
            elif resp["status"] == "error":
                typ, exc, tb = clean_exception(**resp)
                raise exc.with_traceback(tb)
        if wait:
            return results

    def run(self, function, *args, **kwargs):
        """
        Run a function on all workers outside of task scheduling system

        This calls a function on all currently known workers immediately,
        blocks until those results come back, and returns the results
        asynchronously as a dictionary keyed by worker address.  This method
        if generally used for side effects, such and collecting diagnostic
        information or installing libraries.

        If your function takes an input argument named ``dask_worker`` then
        that variable will be populated with the worker itself.

        Parameters
        ----------
        function: callable
        *args: arguments for remote function
        **kwargs: keyword arguments for remote function
        workers: list
            Workers on which to run the function. Defaults to all known workers.
        wait: boolean (optional)
            If the function is asynchronous whether or not to wait until that
            function finishes.
        nanny : bool, defualt False
            Whether to run ``function`` on the nanny. By default, the function
            is run on the worker process.  If specified, the addresses in
            ``workers`` should still be the worker addresses, not the nanny addresses.

        Examples
        --------
        >>> c.run(os.getpid)  # doctest: +SKIP
        {'192.168.0.100:9000': 1234,
         '192.168.0.101:9000': 4321,
         '192.168.0.102:9000': 5555}

        Restrict computation to particular workers with the ``workers=``
        keyword argument.

        >>> c.run(os.getpid, workers=['192.168.0.100:9000',
        ...                           '192.168.0.101:9000'])  # doctest: +SKIP
        {'192.168.0.100:9000': 1234,
         '192.168.0.101:9000': 4321}

        >>> def get_status(dask_worker):
        ...     return dask_worker.status

        >>> c.run(get_hostname)  # doctest: +SKIP
        {'192.168.0.100:9000': 'running',
         '192.168.0.101:9000': 'running}

        Run asynchronous functions in the background:

        >>> async def print_state(dask_worker):  # doctest: +SKIP
        ...    while True:
        ...        print(dask_worker.status)
        ...        await asyncio.sleep(1)

        >>> c.run(print_state, wait=False)  # doctest: +SKIP
        """
        return self.sync(self._run, function, *args, **kwargs)

    def run_coroutine(self, function, *args, **kwargs):
        """
        Spawn a coroutine on all workers.

        This spaws a coroutine on all currently known workers and then waits
        for the coroutine on each worker.  The coroutines' results are returned
        as a dictionary keyed by worker address.

        Parameters
        ----------
        function: a coroutine function
            (typically a function wrapped in gen.coroutine or
             a Python 3.5+ async function)
        *args: arguments for remote function
        **kwargs: keyword arguments for remote function
        wait: boolean (default True)
            Whether to wait for coroutines to end.
        workers: list
            Workers on which to run the function. Defaults to all known workers.

        """
        warnings.warn(
            "This method has been deprecated. "
            "Instead use Client.run which detects async functions "
            "automatically",
            stacklevel=2,
        )
        return self.run(function, *args, **kwargs)

    def _graph_to_futures(
        self,
        dsk,
        keys,
        restrictions=None,
        loose_restrictions=None,
        priority=None,
        user_priority=0,
        resources=None,
        retries=None,
        fifo_timeout=0,
        actors=None,
    ):
        with self._refcount_lock:
            if resources:
                resources = self._expand_resources(
                    resources, all_keys=itertools.chain(dsk, keys)
                )
                resources = {tokey(k): v for k, v in resources.items()}

            if retries:
                retries = self._expand_retries(
                    retries, all_keys=itertools.chain(dsk, keys)
                )

            if actors is not None and actors is not True and actors is not False:
                actors = list(self._expand_key(actors))

            keyset = set(keys)
            flatkeys = list(map(tokey, keys))
            futures = {key: Future(key, self, inform=False) for key in keyset}

            values = {
                k: v
                for k, v in dsk.items()
                if isinstance(v, Future) and k not in keyset
            }
            if values:
                dsk = subs_multiple(dsk, values)

            d = {k: unpack_remotedata(v, byte_keys=True) for k, v in dsk.items()}
            extra_futures = set.union(*[v[1] for v in d.values()]) if d else set()
            extra_keys = {tokey(future.key) for future in extra_futures}
            dsk2 = str_graph({k: v[0] for k, v in d.items()}, extra_keys)
            dsk3 = {k: v for k, v in dsk2.items() if k is not v}
            for future in extra_futures:
                if future.client is not self:
                    msg = "Inputs contain futures that were created by another client."
                    raise ValueError(msg)

            if restrictions:
                restrictions = keymap(tokey, restrictions)
                restrictions = valmap(list, restrictions)

            if loose_restrictions is not None:
                loose_restrictions = list(map(tokey, loose_restrictions))

            future_dependencies = {
                tokey(k): {tokey(f.key) for f in v[1]} for k, v in d.items()
            }

            for s in future_dependencies.values():
                for v in s:
                    if v not in self.futures:
                        raise CancelledError(v)

            dependencies = {k: get_dependencies(dsk, k) for k in dsk}

            if priority is None:
                priority = dask.order.order(dsk, dependencies=dependencies)
                priority = keymap(tokey, priority)

            dependencies = {
                tokey(k): [tokey(dep) for dep in deps]
                for k, deps in dependencies.items()
            }
            for k, deps in future_dependencies.items():
                if deps:
                    dependencies[k] = list(set(dependencies.get(k, ())) | deps)

            if isinstance(retries, Number) and retries > 0:
                retries = {k: retries for k in dsk3}

            self._send_to_scheduler(
                {
                    "op": "update-graph",
                    "tasks": valmap(dumps_task, dsk3),
                    "dependencies": dependencies,
                    "keys": list(flatkeys),
                    "restrictions": restrictions or {},
                    "loose_restrictions": loose_restrictions,
                    "priority": priority,
                    "user_priority": user_priority,
                    "resources": resources,
                    "submitting_task": getattr(thread_state, "key", None),
                    "retries": retries,
                    "fifo_timeout": fifo_timeout,
                    "actors": actors,
                }
            )
            return futures

    def get(
        self,
        dsk,
        keys,
        restrictions=None,
        loose_restrictions=None,
        resources=None,
        sync=True,
        asynchronous=None,
        direct=None,
        retries=None,
        priority=0,
        fifo_timeout="60s",
        actors=None,
        **kwargs
    ):
        """ Compute dask graph

        Parameters
        ----------
        dsk: dict
        keys: object, or nested lists of objects
        restrictions: dict (optional)
            A mapping of {key: {set of worker hostnames}} that restricts where
            jobs can take place
        retries: int (default to 0)
            Number of allowed automatic retries if computing a result fails
        priority: Number
            Optional prioritization of task.  Zero is default.
            Higher priorities take precedence
        sync: bool (optional)
            Returns Futures if False or concrete values if True (default).
        direct: bool
            Whether or not to connect directly to the workers, or to ask
            the scheduler to serve as intermediary.  This can also be set when
            creating the Client.

        Examples
        --------
        >>> from operator import add  # doctest: +SKIP
        >>> c = Client('127.0.0.1:8787')  # doctest: +SKIP
        >>> c.get({'x': (add, 1, 2)}, 'x')  # doctest: +SKIP
        3

        See Also
        --------
        Client.compute: Compute asynchronous collections
        """
        futures = self._graph_to_futures(
            dsk,
            keys=set(flatten([keys])),
            restrictions=restrictions,
            loose_restrictions=loose_restrictions,
            resources=resources,
            fifo_timeout=fifo_timeout,
            retries=retries,
            user_priority=priority,
            actors=actors,
        )
        packed = pack_data(keys, futures)
        if sync:
            if getattr(thread_state, "key", False):
                try:
                    secede()
                    should_rejoin = True
                except Exception:
                    should_rejoin = False
            try:
                results = self.gather(packed, asynchronous=asynchronous, direct=direct)
            finally:
                for f in futures.values():
                    f.release()
                if getattr(thread_state, "key", False) and should_rejoin:
                    rejoin()
            return results
        return packed

    def _optimize_insert_futures(self, dsk, keys):
        """ Replace known keys in dask graph with Futures

        When given a Dask graph that might have overlapping keys with our known
        results we replace the values of that graph with futures.  This can be
        used as an optimization to avoid recomputation.

        This returns the same graph if unchanged but a new graph if any changes
        were necessary.
        """
        with self._refcount_lock:
            changed = False
            for key in list(dsk):
                if tokey(key) in self.futures:
                    if not changed:
                        changed = True
                        dsk = ensure_dict(dsk)
                    dsk[key] = Future(key, self, inform=False)

        if changed:
            dsk, _ = dask.optimization.cull(dsk, keys)

        return dsk

    def normalize_collection(self, collection):
        """
        Replace collection's tasks by already existing futures if they exist

        This normalizes the tasks within a collections task graph against the
        known futures within the scheduler.  It returns a copy of the
        collection with a task graph that includes the overlapping futures.

        Examples
        --------
        >>> len(x.__dask_graph__())  # x is a dask collection with 100 tasks  # doctest: +SKIP
        100
        >>> set(client.futures).intersection(x.__dask_graph__())  # some overlap exists  # doctest: +SKIP
        10

        >>> x = client.normalize_collection(x)  # doctest: +SKIP
        >>> len(x.__dask_graph__())  # smaller computational graph  # doctest: +SKIP
        20

        See Also
        --------
        Client.persist: trigger computation of collection's tasks
        """
        dsk_orig = collection.__dask_graph__()
        dsk = self._optimize_insert_futures(dsk_orig, collection.__dask_keys__())

        if dsk is dsk_orig:
            return collection
        else:
            return redict_collection(collection, dsk)

    def compute(
        self,
        collections,
        sync=False,
        optimize_graph=True,
        workers=None,
        allow_other_workers=False,
        resources=None,
        retries=0,
        priority=0,
        fifo_timeout="60s",
        actors=None,
        traverse=True,
        **kwargs
    ):
        """ Compute dask collections on cluster

        Parameters
        ----------
        collections: iterable of dask objects or single dask object
            Collections like dask.array or dataframe or dask.value objects
        sync: bool (optional)
            Returns Futures if False (default) or concrete values if True
        optimize_graph: bool
            Whether or not to optimize the underlying graphs
        workers: str, list, dict
            Which workers can run which parts of the computation
            If a string a list then the output collections will run on the listed
            workers, but other sub-computations can run anywhere
            If a dict then keys should be (tuples of) collections and values
            should be addresses or lists.
        allow_other_workers: bool, list
            If True then all restrictions in workers= are considered loose
            If a list then only the keys for the listed collections are loose
        retries: int (default to 0)
            Number of allowed automatic retries if computing a result fails
        priority: Number
            Optional prioritization of task.  Zero is default.
            Higher priorities take precedence
        fifo_timeout: timedelta str (defaults to '60s')
            Allowed amount of time between calls to consider the same priority
        traverse: bool (defaults to True)
            By default dask traverses builtin python collections looking for
            dask objects passed to ``compute``. For large collections this can
            be expensive. If none of the arguments contain any dask objects,
            set ``traverse=False`` to avoid doing this traversal.
        resources: dict (defaults to {})
            Defines the `resources` these tasks require on the worker. Can
            specify global resources (``{'GPU': 2}``), or per-task resources
            (``{'x': {'GPU': 1}, 'y': {'SSD': 4}}``), but not both.
            See :doc:`worker resources <resources>` for details on defining
            resources.
        actors: bool or dict (default None)
            Whether these tasks should exist on the worker as stateful actors.
            Specified on a global (True/False) or per-task (``{'x': True,
            'y': False}``) basis. See :doc:`actors` for additional details.
        **kwargs:
            Options to pass to the graph optimize calls

        Returns
        -------
        List of Futures if input is a sequence, or a single future otherwise

        Examples
        --------
        >>> from dask import delayed
        >>> from operator import add
        >>> x = delayed(add)(1, 2)
        >>> y = delayed(add)(x, x)
        >>> xx, yy = client.compute([x, y])  # doctest: +SKIP
        >>> xx  # doctest: +SKIP
        <Future: status: finished, key: add-8f6e709446674bad78ea8aeecfee188e>
        >>> xx.result()  # doctest: +SKIP
        3
        >>> yy.result()  # doctest: +SKIP
        6

        Also support single arguments

        >>> xx = client.compute(x)  # doctest: +SKIP

        See Also
        --------
        Client.get: Normal synchronous dask.get function
        """
        if isinstance(collections, (list, tuple, set, frozenset)):
            singleton = False
        else:
            collections = [collections]
            singleton = True

        if traverse:
            collections = tuple(
                dask.delayed(a)
                if isinstance(a, (list, set, tuple, dict, Iterator))
                else a
                for a in collections
            )

        variables = [a for a in collections if dask.is_dask_collection(a)]

        dsk = self.collections_to_dsk(variables, optimize_graph, **kwargs)
        names = ["finalize-%s" % tokenize(v) for v in variables]
        dsk2 = {}
        for i, (name, v) in enumerate(zip(names, variables)):
            func, extra_args = v.__dask_postcompute__()
            keys = v.__dask_keys__()
            if func is single_key and len(keys) == 1 and not extra_args:
                names[i] = keys[0]
            else:
                dsk2[name] = (func, keys) + extra_args

        restrictions, loose_restrictions = self.get_restrictions(
            collections, workers, allow_other_workers
        )

        if not isinstance(priority, Number):
            priority = {k: p for c, p in priority.items() for k in self._expand_key(c)}

        futures_dict = self._graph_to_futures(
            merge(dsk2, dsk),
            names,
            restrictions,
            loose_restrictions,
            resources=resources,
            retries=retries,
            user_priority=priority,
            fifo_timeout=fifo_timeout,
            actors=actors,
        )

        i = 0
        futures = []
        for arg in collections:
            if dask.is_dask_collection(arg):
                futures.append(futures_dict[names[i]])
                i += 1
            else:
                futures.append(arg)

        if sync:
            result = self.gather(futures)
        else:
            result = futures

        if singleton:
            return first(result)
        else:
            return result

    def persist(
        self,
        collections,
        optimize_graph=True,
        workers=None,
        allow_other_workers=None,
        resources=None,
        retries=None,
        priority=0,
        fifo_timeout="60s",
        actors=None,
        **kwargs
    ):
        """ Persist dask collections on cluster

        Starts computation of the collection on the cluster in the background.
        Provides a new dask collection that is semantically identical to the
        previous one, but now based off of futures currently in execution.

        Parameters
        ----------
        collections: sequence or single dask object
            Collections like dask.array or dataframe or dask.value objects
        optimize_graph: bool
            Whether or not to optimize the underlying graphs
        workers: str, list, dict
            Which workers can run which parts of the computation
            If a string a list then the output collections will run on the listed
            workers, but other sub-computations can run anywhere
            If a dict then keys should be (tuples of) collections and values
            should be addresses or lists.
        allow_other_workers: bool, list
            If True then all restrictions in workers= are considered loose
            If a list then only the keys for the listed collections are loose
        retries: int (default to 0)
            Number of allowed automatic retries if computing a result fails
        priority: Number
            Optional prioritization of task.  Zero is default.
            Higher priorities take precedence
        fifo_timeout: timedelta str (defaults to '60s')
            Allowed amount of time between calls to consider the same priority
        resources: dict (defaults to {})
            Defines the `resources` these tasks require on the worker. Can
            specify global resources (``{'GPU': 2}``), or per-task resources
            (``{'x': {'GPU': 1}, 'y': {'SSD': 4}}``), but not both.
            See :doc:`worker resources <resources>` for details on defining
            resources.
        actors: bool or dict (default None)
            Whether these tasks should exist on the worker as stateful actors.
            Specified on a global (True/False) or per-task (``{'x': True,
            'y': False}``) basis. See :doc:`actors` for additional details.
        **kwargs:
            Options to pass to the graph optimize calls

        Returns
        -------
        List of collections, or single collection, depending on type of input.

        Examples
        --------
        >>> xx = client.persist(x)  # doctest: +SKIP
        >>> xx, yy = client.persist([x, y])  # doctest: +SKIP

        See Also
        --------
        Client.compute
        """
        if isinstance(collections, (tuple, list, set, frozenset)):
            singleton = False
        else:
            singleton = True
            collections = [collections]

        assert all(map(dask.is_dask_collection, collections))

        dsk = self.collections_to_dsk(collections, optimize_graph, **kwargs)

        names = {k for c in collections for k in flatten(c.__dask_keys__())}

        restrictions, loose_restrictions = self.get_restrictions(
            collections, workers, allow_other_workers
        )

        if not isinstance(priority, Number):
            priority = {k: p for c, p in priority.items() for k in self._expand_key(c)}

        futures = self._graph_to_futures(
            dsk,
            names,
            restrictions,
            loose_restrictions,
            resources=resources,
            retries=retries,
            user_priority=priority,
            fifo_timeout=fifo_timeout,
            actors=actors,
        )

        postpersists = [c.__dask_postpersist__() for c in collections]
        result = [
            func({k: futures[k] for k in flatten(c.__dask_keys__())}, *args)
            for (func, args), c in zip(postpersists, collections)
        ]

        if singleton:
            return first(result)
        else:
            return result

    async def _restart(self, timeout=no_default):
        if timeout == no_default:
            timeout = self._timeout * 2
        self._send_to_scheduler({"op": "restart", "timeout": timeout})
        self._restart_event = asyncio.Event()
        try:
            await asyncio.wait_for(
                self._restart_event.wait(), self.loop.time() + timeout
            )
        except TimeoutError:
            logger.error("Restart timed out after %f seconds", timeout)
            pass
        self.generation += 1
        with self._refcount_lock:
            self.refcount.clear()

        return self

    def restart(self, **kwargs):
        """ Restart the distributed network

        This kills all active work, deletes all data on the network, and
        restarts the worker processes.
        """
        return self.sync(self._restart, **kwargs)

    async def _upload_file(self, filename, raise_on_error=True):
        with open(filename, "rb") as f:
            data = f.read()
        _, fn = os.path.split(filename)
        d = await self.scheduler.broadcast(
            msg={"op": "upload_file", "filename": fn, "data": to_serialize(data)}
        )

        if any(v["status"] == "error" for v in d.values()):
            exceptions = [v["exception"] for v in d.values() if v["status"] == "error"]
            if raise_on_error:
                raise exceptions[0]
            else:
                return exceptions[0]

        assert all(len(data) == v["nbytes"] for v in d.values())

    async def _upload_large_file(self, local_filename, remote_filename=None):
        if remote_filename is None:
            remote_filename = os.path.split(local_filename)[1]

        with open(local_filename, "rb") as f:
            data = f.read()

        [future] = await self._scatter([data])
        key = future.key
        await self._replicate(future)

        def dump_to_file(dask_worker=None):
            if not os.path.isabs(remote_filename):
                fn = os.path.join(dask_worker.local_directory, remote_filename)
            else:
                fn = remote_filename
            with open(fn, "wb") as f:
                f.write(dask_worker.data[key])

            return len(dask_worker.data[key])

        response = await self._run(dump_to_file)

        assert all(len(data) == v for v in response.values())

    def upload_file(self, filename, **kwargs):
        """ Upload local package to workers

        This sends a local file up to all worker nodes.  This file is placed
        into a temporary directory on Python's system path so any .py,  .egg
        or .zip  files will be importable.

        Parameters
        ----------
        filename: string
            Filename of .py, .egg or .zip file to send to workers

        Examples
        --------
        >>> client.upload_file('mylibrary.egg')  # doctest: +SKIP
        >>> from mylibrary import myfunc  # doctest: +SKIP
        >>> L = c.map(myfunc, seq)  # doctest: +SKIP
        """
        result = self.sync(
            self._upload_file, filename, raise_on_error=self.asynchronous, **kwargs
        )
        if isinstance(result, Exception):
            raise result
        else:
            return result

    async def _rebalance(self, futures=None, workers=None):
        await _wait(futures)
        keys = list({tokey(f.key) for f in self.futures_of(futures)})
        result = await self.scheduler.rebalance(keys=keys, workers=workers)
        assert result["status"] == "OK"

    def rebalance(self, futures=None, workers=None, **kwargs):
        """ Rebalance data within network

        Move data between workers to roughly balance memory burden.  This
        either affects a subset of the keys/workers or the entire network,
        depending on keyword arguments.

        This operation is generally not well tested against normal operation of
        the scheduler.  It it not recommended to use it while waiting on
        computations.

        Parameters
        ----------
        futures: list, optional
            A list of futures to balance, defaults all data
        workers: list, optional
            A list of workers on which to balance, defaults to all workers
        """
        return self.sync(self._rebalance, futures, workers, **kwargs)

    async def _replicate(self, futures, n=None, workers=None, branching_factor=2):
        futures = self.futures_of(futures)
        await _wait(futures)
        keys = {tokey(f.key) for f in futures}
        await self.scheduler.replicate(
            keys=list(keys), n=n, workers=workers, branching_factor=branching_factor
        )

    def replicate(self, futures, n=None, workers=None, branching_factor=2, **kwargs):
        """ Set replication of futures within network

        Copy data onto many workers.  This helps to broadcast frequently
        accessed data and it helps to improve resilience.

        This performs a tree copy of the data throughout the network
        individually on each piece of data.  This operation blocks until
        complete.  It does not guarantee replication of data to future workers.

        Parameters
        ----------
        futures: list of futures
            Futures we wish to replicate
        n: int, optional
            Number of processes on the cluster on which to replicate the data.
            Defaults to all.
        workers: list of worker addresses
            Workers on which we want to restrict the replication.
            Defaults to all.
        branching_factor: int, optional
            The number of workers that can copy data in each generation

        Examples
        --------
        >>> x = c.submit(func, *args)  # doctest: +SKIP
        >>> c.replicate([x])  # send to all workers  # doctest: +SKIP
        >>> c.replicate([x], n=3)  # send to three workers  # doctest: +SKIP
        >>> c.replicate([x], workers=['alice', 'bob'])  # send to specific  # doctest: +SKIP
        >>> c.replicate([x], n=1, workers=['alice', 'bob'])  # send to one of specific workers  # doctest: +SKIP
        >>> c.replicate([x], n=1)  # reduce replications # doctest: +SKIP

        See also
        --------
        Client.rebalance
        """
        return self.sync(
            self._replicate,
            futures,
            n=n,
            workers=workers,
            branching_factor=branching_factor,
            **kwargs
        )

    def nthreads(self, workers=None, **kwargs):
        """ The number of threads/cores available on each worker node

        Parameters
        ----------
        workers: list (optional)
            A list of workers that we care about specifically.
            Leave empty to receive information about all workers.

        Examples
        --------
        >>> c.threads()  # doctest: +SKIP
        {'192.168.1.141:46784': 8,
         '192.167.1.142:47548': 8,
         '192.167.1.143:47329': 8,
         '192.167.1.144:37297': 8}

        See Also
        --------
        Client.who_has
        Client.has_what
        """
        if isinstance(workers, tuple) and all(
            isinstance(i, (str, tuple)) for i in workers
        ):
            workers = list(workers)
        if workers is not None and not isinstance(workers, (tuple, list, set)):
            workers = [workers]
        return self.sync(self.scheduler.ncores, workers=workers, **kwargs)

    ncores = nthreads

    def who_has(self, futures=None, **kwargs):
        """ The workers storing each future's data

        Parameters
        ----------
        futures: list (optional)
            A list of futures, defaults to all data

        Examples
        --------
        >>> x, y, z = c.map(inc, [1, 2, 3])  # doctest: +SKIP
        >>> wait([x, y, z])  # doctest: +SKIP
        >>> c.who_has()  # doctest: +SKIP
        {'inc-1c8dd6be1c21646c71f76c16d09304ea': ['192.168.1.141:46784'],
         'inc-1e297fc27658d7b67b3a758f16bcf47a': ['192.168.1.141:46784'],
         'inc-fd65c238a7ea60f6a01bf4c8a5fcf44b': ['192.168.1.141:46784']}

        >>> c.who_has([x, y])  # doctest: +SKIP
        {'inc-1c8dd6be1c21646c71f76c16d09304ea': ['192.168.1.141:46784'],
         'inc-1e297fc27658d7b67b3a758f16bcf47a': ['192.168.1.141:46784']}

        See Also
        --------
        Client.has_what
        Client.nthreads
        """
        if futures is not None:
            futures = self.futures_of(futures)
            keys = list(map(tokey, {f.key for f in futures}))
        else:
            keys = None
        return self.sync(self.scheduler.who_has, keys=keys, **kwargs)

    def has_what(self, workers=None, **kwargs):
        """ Which keys are held by which workers

        This returns the keys of the data that are held in each worker's
        memory.

        Parameters
        ----------
        workers: list (optional)
            A list of worker addresses, defaults to all

        Examples
        --------
        >>> x, y, z = c.map(inc, [1, 2, 3])  # doctest: +SKIP
        >>> wait([x, y, z])  # doctest: +SKIP
        >>> c.has_what()  # doctest: +SKIP
        {'192.168.1.141:46784': ['inc-1c8dd6be1c21646c71f76c16d09304ea',
                                 'inc-fd65c238a7ea60f6a01bf4c8a5fcf44b',
                                 'inc-1e297fc27658d7b67b3a758f16bcf47a']}

        See Also
        --------
        Client.who_has
        Client.nthreads
        Client.processing
        """
        if isinstance(workers, tuple) and all(
            isinstance(i, (str, tuple)) for i in workers
        ):
            workers = list(workers)
        if workers is not None and not isinstance(workers, (tuple, list, set)):
            workers = [workers]
        return self.sync(self.scheduler.has_what, workers=workers, **kwargs)

    def processing(self, workers=None):
        """ The tasks currently running on each worker

        Parameters
        ----------
        workers: list (optional)
            A list of worker addresses, defaults to all

        Examples
        --------
        >>> x, y, z = c.map(inc, [1, 2, 3])  # doctest: +SKIP
        >>> c.processing()  # doctest: +SKIP
        {'192.168.1.141:46784': ['inc-1c8dd6be1c21646c71f76c16d09304ea',
                                 'inc-fd65c238a7ea60f6a01bf4c8a5fcf44b',
                                 'inc-1e297fc27658d7b67b3a758f16bcf47a']}

        See Also
        --------
        Client.who_has
        Client.has_what
        Client.nthreads
        """
        if isinstance(workers, tuple) and all(
            isinstance(i, (str, tuple)) for i in workers
        ):
            workers = list(workers)
        if workers is not None and not isinstance(workers, (tuple, list, set)):
            workers = [workers]
        return self.sync(self.scheduler.processing, workers=workers)

    def nbytes(self, keys=None, summary=True, **kwargs):
        """ The bytes taken up by each key on the cluster

        This is as measured by ``sys.getsizeof`` which may not accurately
        reflect the true cost.

        Parameters
        ----------
        keys: list (optional)
            A list of keys, defaults to all keys
        summary: boolean, (optional)
            Summarize keys into key types

        Examples
        --------
        >>> x, y, z = c.map(inc, [1, 2, 3])  # doctest: +SKIP
        >>> c.nbytes(summary=False)  # doctest: +SKIP
        {'inc-1c8dd6be1c21646c71f76c16d09304ea': 28,
         'inc-1e297fc27658d7b67b3a758f16bcf47a': 28,
         'inc-fd65c238a7ea60f6a01bf4c8a5fcf44b': 28}

        >>> c.nbytes(summary=True)  # doctest: +SKIP
        {'inc': 84}

        See Also
        --------
        Client.who_has
        """
        return self.sync(self.scheduler.nbytes, keys=keys, summary=summary, **kwargs)

    def call_stack(self, futures=None, keys=None):
        """ The actively running call stack of all relevant keys

        You can specify data of interest either by providing futures or
        collections in the ``futures=`` keyword or a list of explicit keys in
        the ``keys=`` keyword.  If neither are provided then all call stacks
        will be returned.

        Parameters
        ----------
        futures: list (optional)
            List of futures, defaults to all data
        keys: list (optional)
            List of key names, defaults to all data

        Examples
        --------
        >>> df = dd.read_parquet(...).persist()  # doctest: +SKIP
        >>> client.call_stack(df)  # call on collections

        >>> client.call_stack()  # Or call with no arguments for all activity  # doctest: +SKIP
        """
        keys = keys or []
        if futures is not None:
            futures = self.futures_of(futures)
            keys += list(map(tokey, {f.key for f in futures}))
        return self.sync(self.scheduler.call_stack, keys=keys or None)

    def profile(
        self,
        key=None,
        start=None,
        stop=None,
        workers=None,
        merge_workers=True,
        plot=False,
        filename=None,
        server=False,
        scheduler=False,
    ):
        """ Collect statistical profiling information about recent work

        Parameters
        ----------
        key: str
            Key prefix to select, this is typically a function name like 'inc'
            Leave as None to collect all data
        start: time
        stop: time
        workers: list
            List of workers to restrict profile information
        server : bool
            If true, return the profile of the worker's administrative thread
            rather than the worker threads.
            This is useful when profiling Dask itself, rather than user code.
        scheduler: bool
            If true, return the profile information from the scheduler's
            administrative thread rather than the workers.
            This is useful when profiling Dask's scheduling itself.
        plot: boolean or string
            Whether or not to return a plot object
        filename: str
            Filename to save the plot

        Examples
        --------
        >>> client.profile()  # call on collections
        >>> client.profile(filename='dask-profile.html')  # save to html file
        """
        return self.sync(
            self._profile,
            key=key,
            workers=workers,
            merge_workers=merge_workers,
            start=start,
            stop=stop,
            plot=plot,
            filename=filename,
            server=server,
            scheduler=scheduler,
        )

    async def _profile(
        self,
        key=None,
        start=None,
        stop=None,
        workers=None,
        merge_workers=True,
        plot=False,
        filename=None,
        server=False,
        scheduler=False,
    ):
        if isinstance(workers, (str, Number)):
            workers = [workers]

        state = await self.scheduler.profile(
            key=key,
            workers=workers,
            merge_workers=merge_workers,
            start=start,
            stop=stop,
            server=server,
            scheduler=scheduler,
        )

        if filename:
            plot = True

        if plot:
            from . import profile

            data = profile.plot_data(state)
            figure, source = profile.plot_figure(data, sizing_mode="stretch_both")

            if plot == "save" and not filename:
                filename = "dask-profile.html"

            if filename:
                from bokeh.plotting import save

                save(figure, title="Dask Profile", filename=filename)
            return (state, figure)

        else:
            return state

    def scheduler_info(self, **kwargs):
        """ Basic information about the workers in the cluster

        Examples
        --------
        >>> c.scheduler_info()  # doctest: +SKIP
        {'id': '2de2b6da-69ee-11e6-ab6a-e82aea155996',
         'services': {},
         'type': 'Scheduler',
         'workers': {'127.0.0.1:40575': {'active': 0,
                                         'last-seen': 1472038237.4845693,
                                         'name': '127.0.0.1:40575',
                                         'services': {},
                                         'stored': 0,
                                         'time-delay': 0.0061032772064208984}}}
        """
        if not self.asynchronous:
            self.sync(self._update_scheduler_info)
        return self._scheduler_identity

    def write_scheduler_file(self, scheduler_file):
        """ Write the scheduler information to a json file.

        This facilitates easy sharing of scheduler information using a file
        system. The scheduler file can be used to instantiate a second Client
        using the same scheduler.

        Parameters
        ----------
        scheduler_file: str
            Path to a write the scheduler file.

        Examples
        --------
        >>> client = Client()  # doctest: +SKIP
        >>> client.write_scheduler_file('scheduler.json')  # doctest: +SKIP
        # connect to previous client's scheduler
        >>> client2 = Client(scheduler_file='scheduler.json')  # doctest: +SKIP
        """
        if self.scheduler_file:
            raise ValueError("Scheduler file already set")
        else:
            self.scheduler_file = scheduler_file

        with open(self.scheduler_file, "w") as f:
            json.dump(self.scheduler_info(), f, indent=2)

    def get_metadata(self, keys, default=no_default):
        """ Get arbitrary metadata from scheduler

        See set_metadata for the full docstring with examples

        Parameters
        ----------
        keys: key or list
            Key to access.  If a list then gets within a nested collection
        default: optional
            If the key does not exist then return this value instead.
            If not provided then this raises a KeyError if the key is not
            present

        See also
        --------
        Client.set_metadata
        """
        if not isinstance(keys, (list, tuple)):
            keys = (keys,)
        return self.sync(self.scheduler.get_metadata, keys=keys, default=default)

    def get_scheduler_logs(self, n=None):
        """ Get logs from scheduler

        Parameters
        ----------
        n : int
            Number of logs to retrive.  Maxes out at 10000 by default,
            confiruable in config.yaml::log-length

        Returns
        -------
        Logs in reversed order (newest first)
        """
        return self.sync(self.scheduler.logs, n=n)

    def get_worker_logs(self, n=None, workers=None, nanny=False):
        """ Get logs from workers

        Parameters
        ----------
        n : int
            Number of logs to retrive.  Maxes out at 10000 by default,
            confiruable in config.yaml::log-length
        workers : iterable
            List of worker addresses to retrieve.  Gets all workers by default.
        nanny : bool, default False
            Whether to get the logs from the workers (False) or the nannies (True). If
            specified, the addresses in `workers` should still be the worker addresses,
            not the nanny addresses.

        Returns
        -------
        Dictionary mapping worker address to logs.
        Logs are returned in reversed order (newest first)
        """
        return self.sync(self.scheduler.worker_logs, n=n, workers=workers, nanny=nanny)

    def retire_workers(self, workers=None, close_workers=True, **kwargs):
        """ Retire certain workers on the scheduler

        See dask.distributed.Scheduler.retire_workers for the full docstring.

        Examples
        --------
        You can get information about active workers using the following:
        >>> workers = client.scheduler_info()['workers']

        From that list you may want to select some workers to close
        >>> client.retire_workers(workers=['tcp://address:port', ...])

        See Also
        --------
        dask.distributed.Scheduler.retire_workers
        """
        return self.sync(
            self.scheduler.retire_workers,
            workers=workers,
            close_workers=close_workers,
            **kwargs
        )

    def set_metadata(self, key, value):
        """ Set arbitrary metadata in the scheduler

        This allows you to store small amounts of data on the central scheduler
        process for administrative purposes.  Data should be msgpack
        serializable (ints, strings, lists, dicts)

        If the key corresponds to a task then that key will be cleaned up when
        the task is forgotten by the scheduler.

        If the key is a list then it will be assumed that you want to index
        into a nested dictionary structure using those keys.  For example if
        you call the following::

            >>> client.set_metadata(['a', 'b', 'c'], 123)

        Then this is the same as setting

            >>> scheduler.task_metadata['a']['b']['c'] = 123

        The lower level dictionaries will be created on demand.

        Examples
        --------
        >>> client.set_metadata('x', 123)  # doctest: +SKIP
        >>> client.get_metadata('x')  # doctest: +SKIP
        123

        >>> client.set_metadata(['x', 'y'], 123)  # doctest: +SKIP
        >>> client.get_metadata('x')  # doctest: +SKIP
        {'y': 123}

        >>> client.set_metadata(['x', 'w', 'z'], 456)  # doctest: +SKIP
        >>> client.get_metadata('x')  # doctest: +SKIP
        {'y': 123, 'w': {'z': 456}}

        >>> client.get_metadata(['x', 'w'])  # doctest: +SKIP
        {'z': 456}

        See Also
        --------
        get_metadata
        """
        if not isinstance(key, list):
            key = (key,)
        return self.sync(self.scheduler.set_metadata, keys=key, value=value)

    def get_versions(self, check=False, packages=[]):
        """ Return version info for the scheduler, all workers and myself

        Parameters
        ----------
        check : boolean, default False
            raise ValueError if all required & optional packages
            do not match
        packages : List[str]
            Extra package names to check

        Examples
        --------
        >>> c.get_versions()  # doctest: +SKIP

        >>> c.get_versions(packages=['sklearn', 'geopandas'])  # doctest: +SKIP
        """
        return self.sync(self._get_versions, check=check, packages=packages)

    async def _get_versions(self, check=False, packages=[]):
        client = version_module.get_versions(packages=packages)
        try:
            scheduler = await self.scheduler.versions(packages=packages)
        except KeyError:
            scheduler = None
        except TypeError:  # packages keyword not supported
            scheduler = await self.scheduler.versions()  # this raises

        workers = await self.scheduler.broadcast(
            msg={"op": "versions", "packages": packages}
        )
        result = {"scheduler": scheduler, "workers": workers, "client": client}

        if check:
            msg = version_module.error_message(scheduler, workers, client)
            if msg:
                raise ValueError(msg)

        return result

    def futures_of(self, futures):
        return futures_of(futures, client=self)

    def start_ipython(self, *args, **kwargs):
        raise Exception("Method moved to start_ipython_workers")

    async def _start_ipython_workers(self, workers):
        if workers is None:
            workers = await self.scheduler.ncores()

        responses = await self.scheduler.broadcast(
            msg=dict(op="start_ipython"), workers=workers
        )
        return workers, responses

    def start_ipython_workers(
        self, workers=None, magic_names=False, qtconsole=False, qtconsole_args=None
    ):
        """ Start IPython kernels on workers

        Parameters
        ----------
        workers: list (optional)
            A list of worker addresses, defaults to all

        magic_names: str or list(str) (optional)
            If defined, register IPython magics with these names for
            executing code on the workers.  If string has asterix then expand
            asterix into 0, 1, ..., n for n workers

        qtconsole: bool (optional)
            If True, launch a Jupyter QtConsole connected to the worker(s).

        qtconsole_args: list(str) (optional)
            Additional arguments to pass to the qtconsole on startup.

        Examples
        --------
        >>> info = c.start_ipython_workers() # doctest: +SKIP
        >>> %remote info['192.168.1.101:5752'] worker.data  # doctest: +SKIP
        {'x': 1, 'y': 100}

        >>> c.start_ipython_workers('192.168.1.101:5752', magic_names='w') # doctest: +SKIP
        >>> %w worker.data  # doctest: +SKIP
        {'x': 1, 'y': 100}

        >>> c.start_ipython_workers('192.168.1.101:5752', qtconsole=True) # doctest: +SKIP

        Add asterix * in magic names to add one magic per worker

        >>> c.start_ipython_workers(magic_names='w_*') # doctest: +SKIP
        >>> %w_0 worker.data  # doctest: +SKIP
        {'x': 1, 'y': 100}
        >>> %w_1 worker.data  # doctest: +SKIP
        {'z': 5}

        Returns
        -------
        iter_connection_info: list
            List of connection_info dicts containing info necessary
            to connect Jupyter clients to the workers.

        See Also
        --------
        Client.start_ipython_scheduler: start ipython on the scheduler
        """
        if isinstance(workers, (str, Number)):
            workers = [workers]

        (workers, info_dict) = sync(self.loop, self._start_ipython_workers, workers)

        if magic_names and isinstance(magic_names, str):
            if "*" in magic_names:
                magic_names = [
                    magic_names.replace("*", str(i)) for i in range(len(workers))
                ]
            else:
                magic_names = [magic_names]

        if "IPython" in sys.modules:
            from ._ipython_utils import register_remote_magic

            register_remote_magic()
        if magic_names:
            from ._ipython_utils import register_worker_magic

            for worker, magic_name in zip(workers, magic_names):
                connection_info = info_dict[worker]
                register_worker_magic(connection_info, magic_name)
        if qtconsole:
            from ._ipython_utils import connect_qtconsole

            for worker, connection_info in info_dict.items():
                name = "dask-" + worker.replace(":", "-").replace("/", "-")
                connect_qtconsole(connection_info, name=name, extra_args=qtconsole_args)
        return info_dict

    def start_ipython_scheduler(
        self, magic_name="scheduler_if_ipython", qtconsole=False, qtconsole_args=None
    ):
        """ Start IPython kernel on the scheduler

        Parameters
        ----------
        magic_name: str or None (optional)
            If defined, register IPython magic with this name for
            executing code on the scheduler.
            If not defined, register %scheduler magic if IPython is running.

        qtconsole: bool (optional)
            If True, launch a Jupyter QtConsole connected to the worker(s).

        qtconsole_args: list(str) (optional)
            Additional arguments to pass to the qtconsole on startup.

        Examples
        --------
        >>> c.start_ipython_scheduler() # doctest: +SKIP
        >>> %scheduler scheduler.processing  # doctest: +SKIP
        {'127.0.0.1:3595': {'inc-1', 'inc-2'},
         '127.0.0.1:53589': {'inc-2', 'add-5'}}

        >>> c.start_ipython_scheduler(qtconsole=True) # doctest: +SKIP

        Returns
        -------
        connection_info: dict
            connection_info dict containing info necessary
            to connect Jupyter clients to the scheduler.

        See Also
        --------
        Client.start_ipython_workers: Start IPython on the workers
        """
        info = sync(self.loop, self.scheduler.start_ipython)
        if magic_name == "scheduler_if_ipython":
            # default to %scheduler if in IPython, no magic otherwise
            in_ipython = False
            if "IPython" in sys.modules:
                from IPython import get_ipython

                in_ipython = bool(get_ipython())
            if in_ipython:
                magic_name = "scheduler"
            else:
                magic_name = None
        if magic_name:
            from ._ipython_utils import register_worker_magic

            register_worker_magic(info, magic_name)
        if qtconsole:
            from ._ipython_utils import connect_qtconsole

            connect_qtconsole(info, name="dask-scheduler", extra_args=qtconsole_args)
        return info

    @classmethod
    def _expand_key(cls, k):
        """
        Expand a user-provided task key specification, e.g. in a resources
        or retries dictionary.
        """
        if not isinstance(k, tuple):
            k = (k,)
        for kk in k:
            if dask.is_dask_collection(kk):
                for kkk in kk.__dask_keys__():
                    yield tokey(kkk)
            else:
                yield tokey(kk)

    @classmethod
    def _expand_retries(cls, retries, all_keys):
        """
        Expand the user-provided "retries" specification
        to a {task key: Integral} dictionary.
        """
        if retries and isinstance(retries, dict):
            result = {
                name: value
                for key, value in retries.items()
                for name in cls._expand_key(key)
            }
        elif isinstance(retries, Integral):
            # Each task unit may potentially fail, allow retrying all of them
            result = {name: retries for name in all_keys}
        else:
            raise TypeError(
                "`retries` should be an integer or dict, got %r" % (type(retries))
            )
        return keymap(tokey, result)

    def _expand_resources(cls, resources, all_keys):
        """
        Expand the user-provided "resources" specification
        to a {task key: {resource name: Number}} dictionary.
        """
        # Resources can either be a single dict such as {'GPU': 2},
        # indicating a requirement for all keys, or a nested dict
        # such as {'x': {'GPU': 1}, 'y': {'SSD': 4}} indicating
        # per-key requirements
        if not isinstance(resources, dict):
            raise TypeError("`resources` should be a dict, got %r" % (type(resources)))

        per_key_reqs = {}
        global_reqs = {}
        all_keys = list(all_keys)
        for k, v in resources.items():
            if isinstance(v, dict):
                # It's a per-key requirement
                per_key_reqs.update((kk, v) for kk in cls._expand_key(k))
            else:
                # It's a global requirement
                global_reqs.update((kk, {k: v}) for kk in all_keys)

        if global_reqs and per_key_reqs:
            raise ValueError(
                "cannot have both per-key and all-key requirements "
                "in resources dict %r" % (resources,)
            )
        return global_reqs or per_key_reqs

    @classmethod
    def get_restrictions(cls, collections, workers, allow_other_workers):
        """ Get restrictions from inputs to compute/persist """
        if isinstance(workers, (str, tuple, list)):
            workers = {tuple(collections): workers}
        if isinstance(workers, dict):
            restrictions = {}
            for colls, ws in workers.items():
                if isinstance(ws, str):
                    ws = [ws]
                if dask.is_dask_collection(colls):
                    keys = flatten(colls.__dask_keys__())
                else:
                    keys = list(
                        {k for c in flatten(colls) for k in flatten(c.__dask_keys__())}
                    )
                restrictions.update({k: ws for k in keys})
        else:
            restrictions = {}

        if allow_other_workers is True:
            loose_restrictions = list(restrictions)
        elif allow_other_workers:
            loose_restrictions = list(
                {k for c in flatten(allow_other_workers) for k in c.__dask_keys__()}
            )
        else:
            loose_restrictions = []

        return restrictions, loose_restrictions

    @staticmethod
    def collections_to_dsk(collections, *args, **kwargs):
        return collections_to_dsk(collections, *args, **kwargs)

    def get_task_stream(
        self, start=None, stop=None, count=None, plot=False, filename="task-stream.html"
    ):
        """ Get task stream data from scheduler

        This collects the data present in the diagnostic "Task Stream" plot on
        the dashboard.  It includes the start, stop, transfer, and
        deserialization time of every task for a particular duration.

        Note that the task stream diagnostic does not run by default.  You may
        wish to call this function once before you start work to ensure that
        things start recording, and then again after you have completed.

        Parameters
        ----------
        start: Number or string
            When you want to start recording
            If a number it should be the result of calling time()
            If a string then it should be a time difference before now,
            like '60s' or '500 ms'
        stop: Number or string
            When you want to stop recording
        count: int
            The number of desired records, ignored if both start and stop are
            specified
        plot: boolean, str
            If true then also return a Bokeh figure
            If plot == 'save' then save the figure to a file
        filename: str (optional)
            The filename to save to if you set ``plot='save'``

        Examples
        --------
        >>> client.get_task_stream()  # prime plugin if not already connected
        >>> x.compute()  # do some work
        >>> client.get_task_stream()
        [{'task': ...,
          'type': ...,
          'thread': ...,
          ...}]

        Pass the ``plot=True`` or ``plot='save'`` keywords to get back a Bokeh
        figure

        >>> data, figure = client.get_task_stream(plot='save', filename='myfile.html')

        Alternatively consider the context manager

        >>> from dask.distributed import get_task_stream
        >>> with get_task_stream() as ts:
        ...     x.compute()
        >>> ts.data
        [...]

        Returns
        -------
        L: List[Dict]

        See Also
        --------
        get_task_stream: a context manager version of this method
        """
        return self.sync(
            self._get_task_stream,
            start=start,
            stop=stop,
            count=count,
            plot=plot,
            filename=filename,
        )

    async def _get_task_stream(
        self, start=None, stop=None, count=None, plot=False, filename="task-stream.html"
    ):
        msgs = await self.scheduler.get_task_stream(start=start, stop=stop, count=count)
        if plot:
            from .diagnostics.task_stream import rectangles

            rects = rectangles(msgs)
            from .dashboard.components.scheduler import task_stream_figure

            source, figure = task_stream_figure(sizing_mode="stretch_both")
            source.data.update(rects)
            if plot == "save":
                from bokeh.plotting import save

                save(figure, title="Dask Task Stream", filename=filename)
            return (msgs, figure)
        else:
            return msgs

    def register_worker_callbacks(self, setup=None):
        """
        Registers a setup callback function for all current and future workers.

        This registers a new setup function for workers in this cluster. The
        function will run immediately on all currently connected workers. It
        will also be run upon connection by any workers that are added in the
        future. Multiple setup functions can be registered - these will be
        called in the order they were added.

        If the function takes an input argument named ``dask_worker`` then
        that variable will be populated with the worker itself.

        Parameters
        ----------
        setup : callable(dask_worker: Worker) -> None
            Function to register and run on all workers
        """
        return self.register_worker_plugin(_WorkerSetupPlugin(setup))

    async def _register_worker_plugin(self, plugin=None, name=None):
        responses = await self.scheduler.register_worker_plugin(
            plugin=dumps(plugin), name=name
        )
        for response in responses.values():
            if response["status"] == "error":
                exc = response["exception"]
                typ = type(exc)
                tb = response["traceback"]
                raise exc.with_traceback(tb)
        return responses

    def register_worker_plugin(self, plugin=None, name=None):
        """
        Registers a lifecycle worker plugin for all current and future workers.

        This registers a new object to handle setup, task state transitions and
        teardown for workers in this cluster. The plugin will instantiate itself
        on all currently connected workers. It will also be run on any worker
        that connects in the future.

        The plugin may include methods ``setup``, ``teardown``, and
        ``transition``.  See the ``dask.distributed.WorkerPlugin`` class or the
        examples below for the interface and docstrings.  It must be
        serializable with the pickle or cloudpickle modules.

        If the plugin has a ``name`` attribute, or if the ``name=`` keyword is
        used then that will control idempotency.  A a plugin with that name has
        already registered then any future plugins will not run.

        For alternatives to plugins, you may also wish to look into preload
        scripts.

        Parameters
        ----------
        plugin: WorkerPlugin
            The plugin object to pass to the workers
        name: str, optional
            A name for the plugin.
            Registering a plugin with the same name will have no effect.

        Examples
        --------
        >>> class MyPlugin(WorkerPlugin):
        ...     def __init__(self, *args, **kwargs):
        ...         pass  # the constructor is up to you
        ...     def setup(self, worker: dask.distributed.Worker):
        ...         pass
        ...     def teardown(self, worker: dask.distributed.Worker):
        ...         pass
        ...     def transition(self, key: str, start: str, finish: str, **kwargs):
        ...         pass

        >>> plugin = MyPlugin(1, 2, 3)
        >>> client.register_worker_plugin(plugin)

        You can get access to the plugin with the ``get_worker`` function

        >>> client.register_worker_plugin(other_plugin, name='my-plugin')
        >>> def f():
        ...    worker = get_worker()
        ...    plugin = worker.plugins['my-plugin']
        ...    return plugin.my_state

        >>> future = client.run(f)

        See Also
        --------
        distributed.WorkerPlugin
        """
        return self.sync(self._register_worker_plugin, plugin=plugin, name=name)


class _WorkerSetupPlugin(WorkerPlugin):
    """ This is used to support older setup functions as callbacks """

    def __init__(self, setup):
        self._setup = setup

    def setup(self, worker):
        if has_keyword(self._setup, "dask_worker"):
            return self._setup(dask_worker=worker)
        else:
            return self._setup()


class Executor(Client):
    """ Deprecated: see Client """

    def __init__(self, *args, **kwargs):
        warnings.warn("Executor has been renamed to Client")
        super(Executor, self).__init__(*args, **kwargs)


def CompatibleExecutor(*args, **kwargs):
    raise Exception("This has been moved to the Client.get_executor() method")


ALL_COMPLETED = "ALL_COMPLETED"
FIRST_COMPLETED = "FIRST_COMPLETED"


async def _wait(fs, timeout=None, return_when=ALL_COMPLETED):
    if timeout is not None and not isinstance(timeout, Number):
        raise TypeError(
            "timeout= keyword received a non-numeric value.\n"
            "Beware that wait expects a list of values\n"
            "  Bad:  wait(x, y, z)\n"
            "  Good: wait([x, y, z])"
        )
    fs = futures_of(fs)
    if return_when == ALL_COMPLETED:
        wait_for = All
    elif return_when == FIRST_COMPLETED:
        wait_for = Any
    else:
        raise NotImplementedError(
            "Only return_when='ALL_COMPLETED' and 'FIRST_COMPLETED' are supported"
        )

    future = wait_for({f._state.wait() for f in fs})
    if timeout is not None:
        future = asyncio.wait_for(future, timeout)
    await future

    done, not_done = (
        {fu for fu in fs if fu.status != "pending"},
        {fu for fu in fs if fu.status == "pending"},
    )
    cancelled = [f.key for f in done if f.status == "cancelled"]
    if cancelled:
        raise CancelledError(cancelled)

    return DoneAndNotDoneFutures(done, not_done)


def wait(fs, timeout=None, return_when=ALL_COMPLETED):
    """ Wait until all/any futures are finished

    Parameters
    ----------
    fs: list of futures
    timeout: number, optional
        Time in seconds after which to raise a ``dask.distributed.TimeoutError``
    return_when: str, optional
        One of `ALL_COMPLETED` or `FIRST_COMPLETED`

    Returns
    -------
    Named tuple of completed, not completed
    """
    client = default_client()
    result = client.sync(_wait, fs, timeout=timeout, return_when=return_when)
    return result


async def _as_completed(fs, queue):
    fs = futures_of(fs)
    groups = groupby(lambda f: f.key, fs)
    firsts = [v[0] for v in groups.values()]
    wait_iterator = gen.WaitIterator(
        *map(asyncio.ensure_future, [f._state.wait() for f in firsts])
    )

    while not wait_iterator.done():
        await wait_iterator.next()
        # TODO: handle case of restarted futures
        future = firsts[wait_iterator.current_index]
        for f in groups[future.key]:
            queue.put_nowait(f)


async def _first_completed(futures):
    """ Return a single completed future

    See Also:
        _as_completed
    """
    q = asyncio.Queue()
    await _as_completed(futures, q)
    result = await q.get()
    return result


class as_completed:
    """
    Return futures in the order in which they complete

    This returns an iterator that yields the input future objects in the order
    in which they complete.  Calling ``next`` on the iterator will block until
    the next future completes, irrespective of order.

    Additionally, you can also add more futures to this object during
    computation with the ``.add`` method

    Parameters
    ----------
    futures: Collection of futures
        A list of Future objects to be iterated over in the order in which they
        complete
    with_results: bool (False)
        Whether to wait and include results of futures as well;
        in this case `as_completed` yields a tuple of (future, result)
    raise_errors: bool (True)
        Whether we should raise when the result of a future raises an exception;
        only affects behavior when `with_results=True`.

    Examples
    --------
    >>> x, y, z = client.map(inc, [1, 2, 3])  # doctest: +SKIP
    >>> for future in as_completed([x, y, z]):  # doctest: +SKIP
    ...     print(future.result())  # doctest: +SKIP
    3
    2
    4

    Add more futures during computation

    >>> x, y, z = client.map(inc, [1, 2, 3])  # doctest: +SKIP
    >>> ac = as_completed([x, y, z])  # doctest: +SKIP
    >>> for future in ac:  # doctest: +SKIP
    ...     print(future.result())  # doctest: +SKIP
    ...     if random.random() < 0.5:  # doctest: +SKIP
    ...         ac.add(c.submit(double, future))  # doctest: +SKIP
    4
    2
    8
    3
    6
    12
    24

    Optionally wait until the result has been gathered as well

    >>> ac = as_completed([x, y, z], with_results=True)  # doctest: +SKIP
    >>> for future, result in ac:  # doctest: +SKIP
    ...     print(result)  # doctest: +SKIP
    2
    4
    3
    """

    def __init__(self, futures=None, loop=None, with_results=False, raise_errors=True):
        if futures is None:
            futures = []
        self.futures = defaultdict(lambda: 0)
        self.queue = pyQueue()
        self.lock = threading.Lock()
        self.loop = loop or default_client().loop
        self.thread_condition = threading.Condition()
        self.with_results = with_results
        self.raise_errors = raise_errors

        if futures:
            self.update(futures)

    @property
    def condition(self):
        try:
            return self._condition
        except AttributeError:
            self._condition = asyncio.Condition()
            return self._condition

    async def _track_future(self, future):
        try:
            await _wait(future)
        except CancelledError:
            pass
        if self.with_results:
            try:
                result = await future._result(raiseit=False)
            except CancelledError as exc:
                result = exc
        with self.lock:
            self.futures[future] -= 1
            if not self.futures[future]:
                del self.futures[future]
            if self.with_results:
                self.queue.put_nowait((future, result))
            else:
                self.queue.put_nowait(future)
            async with self.condition:
                self.condition.notify()
            with self.thread_condition:
                self.thread_condition.notify()

    def update(self, futures):
        """ Add multiple futures to the collection.

        The added futures will emit from the iterator once they finish"""
        with self.lock:
            for f in futures:
                if not isinstance(f, Future):
                    raise TypeError("Input must be a future, got %s" % f)
                self.futures[f] += 1
                self.loop.add_callback(self._track_future, f)

    def add(self, future):
        """ Add a future to the collection

        This future will emit from the iterator once it finishes
        """
        self.update((future,))

    def is_empty(self):
        """Returns True if there no completed or computing futures"""
        return not self.count()

    def has_ready(self):
        """Returns True if there are completed futures available."""
        return not self.queue.empty()

    def count(self):
        """ Return the number of futures yet to be returned

        This includes both the number of futures still computing, as well as
        those that are finished, but have not yet been returned from this
        iterator.
        """
        with self.lock:
            return len(self.futures) + len(self.queue.queue)

    def __iter__(self):
        return self

    def __aiter__(self):
        return self

    def _get_and_raise(self):
        res = self.queue.get()
        if self.with_results:
            future, result = res
            if self.raise_errors and future.status == "error":
                typ, exc, tb = result
                raise exc.with_traceback(tb)
        return res

    def __next__(self):
        while self.queue.empty():
            if self.is_empty():
                raise StopIteration()
            with self.thread_condition:
                self.thread_condition.wait(timeout=0.100)
        return self._get_and_raise()

    async def __anext__(self):
        if not self.futures and self.queue.empty():
            raise StopAsyncIteration
        while self.queue.empty():
            if not self.futures:
                raise StopAsyncIteration
            async with self.condition:
                await self.condition.wait()

        return self._get_and_raise()

    next = __next__

    def next_batch(self, block=True):
        """ Get the next batch of completed futures.

        Parameters
        ----------
        block: bool, optional
            If True then wait until we have some result, otherwise return
            immediately, even with an empty list.  Defaults to True.

        Examples
        --------
        >>> ac = as_completed(futures)  # doctest: +SKIP
        >>> client.gather(ac.next_batch())  # doctest: +SKIP
        [4, 1, 3]

        >>> client.gather(ac.next_batch(block=False))  # doctest: +SKIP
        []

        Returns
        -------
        List of futures or (future, result) tuples
        """
        if block:
            batch = [next(self)]
        else:
            batch = []
        while not self.queue.empty():
            batch.append(self.queue.get())
        return batch

    def batches(self):
        """
        Yield all finished futures at once rather than one-by-one

        This returns an iterator of lists of futures or lists of
        (future, result) tuples rather than individual futures or individual
        (future, result) tuples.  It will yield these as soon as possible
        without waiting.

        Examples
        --------
        >>> for batch in as_completed(futures).batches():  # doctest: +SKIP
        ...     results = client.gather(batch)
        ...     print(results)
        [4, 2]
        [1, 3, 7]
        [5]
        [6]
        """
        while True:
            try:
                yield self.next_batch(block=True)
            except StopIteration:
                return


def AsCompleted(*args, **kwargs):
    raise Exception("This has moved to as_completed")


def default_client(c=None):
    """ Return a client if one has started """
    c = c or _get_global_client()
    if c:
        return c
    else:
        raise ValueError(
            "No clients found\n"
            "Start a client and point it to the scheduler address\n"
            "  from distributed import Client\n"
            "  client = Client('ip-addr-of-scheduler:8786')\n"
        )


def ensure_default_get(client):
    dask.config.set(scheduler="dask.distributed")
    _set_global_client(client)


def redict_collection(c, dsk):
    from dask.delayed import Delayed

    if isinstance(c, Delayed):
        return Delayed(c.key, dsk)
    else:
        cc = copy.copy(c)
        cc.dask = dsk
        return cc


def futures_of(o, client=None):
    """ Future objects in a collection

    Parameters
    ----------
    o: collection
        A possibly nested collection of Dask objects

    Examples
    --------
    >>> futures_of(my_dask_dataframe)
    [<Future: finished key: ...>,
     <Future: pending  key: ...>]

    Returns
    -------
    futures : List[Future]
        A list of futures held by those collections
    """
    stack = [o]
    seen = set()
    futures = list()
    while stack:
        x = stack.pop()
        if type(x) in (tuple, set, list):
            stack.extend(x)
        elif type(x) is dict:
            stack.extend(x.values())
        elif type(x) is SubgraphCallable:
            stack.extend(x.dsk.values())
        elif isinstance(x, Future):
            if x not in seen:
                seen.add(x)
                futures.append(x)
        elif dask.is_dask_collection(x):
            stack.extend(x.__dask_graph__().values())

    if client is not None:
        bad = {f for f in futures if f.cancelled()}
        if bad:
            raise CancelledError(bad)

    return futures[::-1]


def fire_and_forget(obj):
    """ Run tasks at least once, even if we release the futures

    Under normal operation Dask will not run any tasks for which there is not
    an active future (this avoids unnecessary work in many situations).
    However sometimes you want to just fire off a task, not track its future,
    and expect it to finish eventually.  You can use this function on a future
    or collection of futures to ask Dask to complete the task even if no active
    client is tracking it.

    The results will not be kept in memory after the task completes (unless
    there is an active future) so this is only useful for tasks that depend on
    side effects.

    Parameters
    ----------
    obj: Future, list, dict, dask collection
        The futures that you want to run at least once

    Examples
    --------
    >>> fire_and_forget(client.submit(func, *args))  # doctest: +SKIP
    """
    futures = futures_of(obj)
    for future in futures:
        future.client._send_to_scheduler(
            {
                "op": "client-desires-keys",
                "keys": [tokey(future.key)],
                "client": "fire-and-forget",
            }
        )


class get_task_stream:
    """
    Collect task stream within a context block

    This provides diagnostic information about every task that was run during
    the time when this block was active.

    This must be used as a context manager.

    Parameters
    ----------
    plot: boolean, str
        If true then also return a Bokeh figure
        If plot == 'save' then save the figure to a file
    filename: str (optional)
        The filename to save to if you set ``plot='save'``

    Examples
    --------
    >>> with get_task_stream() as ts:
    ...     x.compute()
    >>> ts.data
    [...]

    Get back a Bokeh figure and optionally save to a file

    >>> with get_task_stream(plot='save', filename='task-stream.html') as ts:
    ...    x.compute()
    >>> ts.figure
    <Bokeh Figure>

    To share this file with others you may wish to upload and serve it online.
    A common way to do this is to upload the file as a gist, and then serve it
    on https://raw.githack.com ::

       $ python -m pip install gist
       $ gist task-stream.html
       https://gist.github.com/8a5b3c74b10b413f612bb5e250856ceb

    You can then navigate to that site, click the "Raw" button to the right of
    the ``task-stream.html`` file, and then provide that URL to
    https://raw.githack.com .  This process should provide a sharable link that
    others can use to see your task stream plot.

    See Also
    --------
    Client.get_task_stream: Function version of this context manager
    """

    def __init__(self, client=None, plot=False, filename="task-stream.html"):
        self.data = []
        self._plot = plot
        self._filename = filename
        self.figure = None
        self.client = client or default_client()
        self.client.get_task_stream(start=0, stop=0)  # ensure plugin

    def __enter__(self):
        self.start = time()
        return self

    def __exit__(self, typ, value, traceback):
        L = self.client.get_task_stream(
            start=self.start, plot=self._plot, filename=self._filename
        )
        if self._plot:
            L, self.figure = L
        self.data.extend(L)

    async def __aenter__(self):
        return self

    async def __aexit__(self, typ, value, traceback):
        L = await self.client.get_task_stream(
            start=self.start, plot=self._plot, filename=self._filename
        )
        if self._plot:
            L, self.figure = L
        self.data.extend(L)


class performance_report:
    """ Gather performance report

    This creates a static HTML file that includes many of the same plots of the
    dashboard for later viewing.

    The resulting file uses JavaScript, and so must be viewed with a web
    browser.  Locally we recommend using ``python -m http.server`` or hosting
    the file live online.

    Examples
    --------
    >>> with performance_report(filename="myfile.html"):
    ...     x.compute()

    $ python -m http.server
    $ open myfile.html
    """

    def __init__(self, filename="dask-report.html"):
        self.filename = filename

    async def __aenter__(self):
        self.start = time()
        await get_client().get_task_stream(start=0, stop=0)  # ensure plugin

    async def __aexit__(self, typ, value, traceback, code=None):
        if not code:
            frame = inspect.currentframe().f_back
            code = inspect.getsource(frame)
        data = await get_client().scheduler.performance_report(
            start=self.start, code=code
        )
        with open(self.filename, "w") as f:
            f.write(data)

    def __enter__(self):
        get_client().sync(self.__aenter__)

    def __exit__(self, typ, value, traceback):
        frame = inspect.currentframe().f_back
        code = inspect.getsource(frame)
        get_client().sync(self.__aexit__, type, value, traceback, code=code)


@contextmanager
def temp_default_client(c):
    """ Set the default client for the duration of the context

    Parameters
    ----------
    c : Client
        This is what default_client() will return within the with-block.
    """
    old_exec = default_client()
    _set_global_client(c)
    try:
        yield
    finally:
        _set_global_client(old_exec)


def _close_global_client():
    """
    Force close of global client.  This cleans up when a client
    wasn't close explicitly, e.g. interactive sessions.
    """
    c = _get_global_client()
    if c is not None:
        c._should_close_loop = False
        c.close(timeout=2)


atexit.register(_close_global_client)<|MERGE_RESOLUTION|>--- conflicted
+++ resolved
@@ -1263,11 +1263,6 @@
                     pass
             if self.get == dask.config.get("get", None):
                 del dask.config.config["get"]
-<<<<<<< HEAD
-            if self.status == "closed":
-                return
-=======
->>>>>>> f561e964
 
             if (
                 self.scheduler_comm
