--- conflicted
+++ resolved
@@ -539,15 +539,12 @@
         the scheduler to serve as intermediary.
     heartbeat_interval: int
         Time in milliseconds between heartbeats to scheduler
-<<<<<<< HEAD
     check_versions: bool (True)
         Whether or not to check versions of local environment against the
         workers.  Good to ensure safety, but slightly delays startup time.
-=======
     **kwargs:
         If you do not pass a scheduler address, Client will create a
         ``LocalCluster`` object, passing any extra keyword arguments.
->>>>>>> aff524ba
 
     Examples
     --------
@@ -583,13 +580,6 @@
     distributed.scheduler.Scheduler: Internal scheduler
     distributed.deploy.local.LocalCluster:
     """
-<<<<<<< HEAD
-    def __init__(self, address=None, loop=None, timeout=5,
-                 set_as_default=True, scheduler_file=None,
-                 security=None, asynchronous=False,
-                 name=None, heartbeat_interval=None, check_versions=False,
-                 **kwargs):
-=======
 
     _instances = weakref.WeakSet()
 
@@ -608,6 +598,7 @@
         deserializers=None,
         extensions=DEFAULT_EXTENSIONS,
         direct_to_workers=None,
+        check_versions=False,
         **kwargs
     ):
         if timeout == no_default:
@@ -615,7 +606,6 @@
         if timeout is not None:
             timeout = parse_timedelta(timeout, "s")
         self._timeout = timeout
->>>>>>> aff524ba
 
         self.futures = dict()
         self.refcount = defaultdict(lambda: 0)
@@ -741,12 +731,8 @@
         for ext in extensions:
             ext(self)
 
-<<<<<<< HEAD
         self.start(timeout=timeout, check_versions=check_versions)
-=======
-        self.start(timeout=timeout)
         Client._instances.add(self)
->>>>>>> aff524ba
 
         from distributed.recreate_exceptions import ReplayExceptionClient
 
@@ -941,17 +927,12 @@
                 "Message: %s" % (self.status, msg)
             )
 
-    async def _start(self, timeout=no_default, **kwargs):
+    async def _start(self, timeout=no_default, check_versions=False, **kwargs):
         if timeout == no_default:
             timeout = self._timeout
         if timeout is not None:
             timeout = parse_timedelta(timeout, "s")
 
-<<<<<<< HEAD
-    @gen.coroutine
-    def _start(self, timeout=5, check_versions=False, **kwargs):
-=======
->>>>>>> aff524ba
         address = self._start_arg
         if self.cluster is not None:
             # Ensure the cluster is started (no-op if already running)
@@ -1019,11 +1000,10 @@
         self._handle_scheduler_coroutine = asyncio.ensure_future(self._handle_report())
         self.coroutines.append(self._handle_scheduler_coroutine)
 
-<<<<<<< HEAD
         if check_versions and not self.worker:
-            yield self.get_versions(check='warn')
-
-        raise gen.Return(self)
+            await self.get_versions(check="warn")
+
+        return self
 
     @property
     def worker(self):
@@ -1032,13 +1012,7 @@
         except ValueError:
             return None
 
-    @gen.coroutine
-    def _reconnect(self, timeout=0.1):
-=======
-        return self
-
     async def _reconnect(self):
->>>>>>> aff524ba
         with log_errors():
             assert self.scheduler_comm.comm.closed()
 
@@ -1291,7 +1265,7 @@
             if self.get == dask.config.get("get", None):
                 del dask.config.config["get"]
             if self.status == "closed":
-                raise gen.Return()
+                return
 
             if (
                 self.scheduler_comm
@@ -1934,7 +1908,7 @@
             isinstance(k, (bytes, str)) for k in data
         ):
             d = await self._scatter(keymap(tokey, data), workers, broadcast)
-            raise gen.Return({k: d[tokey(k)] for k in data})
+            return {k: d[tokey(k)] for k in data}
 
         if isinstance(data, type(range(0))):
             data = list(data)
@@ -3575,17 +3549,6 @@
 
         >>> c.get_versions(packages=['sklearn', 'geopandas'])  # doctest: +SKIP
         """
-<<<<<<< HEAD
-        return self.sync(self._get_versions, check=check)
-
-    @gen.coroutine
-    def _get_versions(self, check=False):
-        client = get_versions()
-        scheduler, workers = yield [self.scheduler.versions(),
-                                    self._run(get_versions)]
-
-        result = {'scheduler': scheduler, 'workers': workers, 'client': client}
-=======
         return self.sync(self._get_versions, check=check, packages=packages)
 
     async def _get_versions(self, check=False, packages=[]):
@@ -3601,7 +3564,6 @@
             msg={"op": "versions", "packages": packages}
         )
         result = {"scheduler": scheduler, "workers": workers, "client": client}
->>>>>>> aff524ba
 
         if check:
             # we care about the required & optional packages matching
@@ -3627,25 +3589,16 @@
                     rows.extend(versions)
                     errs.append("%s\n%s" % (pkg, asciitable(["", "version"], rows)))
 
-<<<<<<< HEAD
-                msg = ("Mismatched versions found\n"
-                       "\n"
-                       "%s" % ('\n\n'.join(errs)))
-=======
-                raise ValueError(
-                    "Mismatched versions found\n\n%s" % ("\n\n".join(errs))
-                )
->>>>>>> aff524ba
-
-                if check == 'warn':
+                msg = "Mismatched versions found\n" "\n" "%s" % ("\n\n".join(errs))
+
+                if check == "warn":
                     warnings.warn(msg)
-                elif check in ('err', 'error', True):
+                elif check in ("err", "error", True):
                     raise ValueError(msg)
                 else:
-                    raise ValueError("Value for check keyword not recognized"
-                                     % check)
-
-        raise gen.Return(result)
+                    raise ValueError("Value for check keyword not recognized" % check)
+
+        return result
 
     def futures_of(self, futures):
         return futures_of(futures, client=self)
